name = "FLOWUnsteady"
uuid = "b491798d-ac6e-455f-a27c-49c10bb0a666"
authors = ["Eduardo J. Alvarez <Edo.AlvarezR@gmail.com> and contributors"]
version = "3.3.2"

[deps]
BPM = "f91b385c-3ede-44c9-92c8-2a04f762ef2f"
CSV = "336ed68f-0bac-5ca0-87d4-7b16caf5d00b"
DataFrames = "a93c6f00-e57d-5684-b7b6-d8193f3e46c0"
Dates = "ade2ca70-3891-5945-98fb-dc099432e06a"
FLOWMath = "6cb5d3fb-0fe8-4cc2-bd89-9fe0b19a99d3"
FLOWNoise = "d27480ee-285d-533b-ae3d-5018956ae0bc"
FLOWVLM = "1a3ff0be-0410-4572-aa62-b496bdd1f33b"
FLOWVPM = "6e19019d-7c31-4940-9d16-c3f15dfe6020"
GeometricTools = "83792f5e-c6a1-11e8-2e0a-93511f02ae5f"
JLD = "4138dd39-2aa7-5051-a626-17a0bb65d9c8"
LinearAlgebra = "37e2e46d-f89d-539d-b4ee-838fcccc9c8e"
Printf = "de0858da-6303-5e67-8744-51eddeeeb8d7"
PyPlot = "d330b81b-6aea-500a-939a-2ce795aea3ee"
StaticArrays = "90137ffa-7385-5640-81b9-e52037218182"
VSPGeom = "9b3f6a95-fce2-4bc5-94a2-f99b39986ea6"

[compat]
<<<<<<< HEAD
FLOWVPM = "3.0.1"
GeometricTools = "2.1.6"
julia = "1.6"
=======
julia = "1.6"
GeometricTools = "2.2"
FLOWVPM = "3.0"
FLOWVLM = "2.1.3"
FLOWNoise = "2.3.3"
BPM = "2.0.1"
>>>>>>> 3d1bcee7

[extras]
FLOWVPM = "6e19019d-7c31-4940-9d16-c3f15dfe6020"
Printf = "de0858da-6303-5e67-8744-51eddeeeb8d7"
Test = "8dfed614-e22c-5e08-85e1-65c5234f0b40"

[targets]
test = ["Test", "Printf", "FLOWVPM"]<|MERGE_RESOLUTION|>--- conflicted
+++ resolved
@@ -21,18 +21,12 @@
 VSPGeom = "9b3f6a95-fce2-4bc5-94a2-f99b39986ea6"
 
 [compat]
-<<<<<<< HEAD
-FLOWVPM = "3.0.1"
-GeometricTools = "2.1.6"
-julia = "1.6"
-=======
 julia = "1.6"
 GeometricTools = "2.2"
 FLOWVPM = "3.0"
 FLOWVLM = "2.1.3"
 FLOWNoise = "2.3.3"
 BPM = "2.0.1"
->>>>>>> 3d1bcee7
 
 [extras]
 FLOWVPM = "6e19019d-7c31-4940-9d16-c3f15dfe6020"
