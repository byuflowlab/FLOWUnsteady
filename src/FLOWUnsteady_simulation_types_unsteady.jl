--- conflicted
+++ resolved
@@ -13,15 +13,10 @@
                 dt::Real, rlx::Real, sigma_vlm::Real, sigma_rotor::Real,
                 rho::Real, speedofsound, staticpfield::vpm.ParticleField,
                 hubtiploss_correction;
-<<<<<<< HEAD
                 init_sol::Bool=false, sigmafactor_vpmonvlm=1,
-                extra_static_particles_fun = (args...; optargs...) -> nothing,
                 Vother_on_Xs = (Xs) -> nothing,
-                debug=false
-=======
+                debug=false,
                 sigma_rotor_self=-1,
-                init_sol::Bool=false, sigmafactor_vpmonvlm=1, debug=false
->>>>>>> b5096795
                 ) where {V<:UVLMVehicle, M<:AbstractManeuver, R}
 
 
@@ -126,8 +121,7 @@
 
         # Calculate VPM velocity on all points (VLM and rotors)
         Vvpm = Vvpm_on_Xs(pfield, vcat(Xs_cp_vlm, Xs_ApA_AB_BBp_vlm, Xs_rotors);
-                            dt=dt, fsgm=sigmafactor_vpmonvlm,
-                            static_particles_fun=extra_static_particles_fun)
+                            dt=dt, fsgm=sigmafactor_vpmonvlm)
 
         Vvpm_cp_vlm = Vvpm[1:m]
         Vvpm_ApA_AB_BBp_vlm = Vvpm[m+1:4*m]
