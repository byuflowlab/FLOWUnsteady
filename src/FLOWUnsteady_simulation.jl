#=##############################################################################
# DESCRIPTION
    Simulation driver.

# ABOUT
  * Created   : Oct 2019
  * License   : MIT
=###############################################################################


"""

Run the FLOWUnsteady simulation `sim` in `nsteps` number of time steps.

```julia
run_simulation(

    sim::Simulation,                    # Simulation object
    nsteps::Int;                        # Total time steps in simulation

    # -------- SIMULATION OPTIONS -----------------------------------------
    Vinf            = (X, t)->zeros(3), # Freestream velocity
    sound_spd       = 343,              # (m/s) speed of sound
    rho             = 1.225,            # (kg/m^3) air density
    mu              = 1.81e-5,          # (Pa*s) air dynamic viscosity
    tquit           = Inf,              # (s) force quit the simulation at this time
    rand_RPM        = false,            # (experimental) randomize RPM fluctuations

    extra_runtime_function = (sim, PFIELD, T, DT; optargs...)->false,

    # -------- SOLVERS OPTIONS --------------------------------------------
    # Vortex particle method
    max_particles   = Int(1e5),         # Maximum number of particles
    max_static_particles = nothing,     # Maximum number of static particles (use `nothing` to automatically estimate it)
    p_per_step      = 1,                # Particle sheds per time step
    vpm_formulation = vpm.rVPM,         # VPM formulation (`vpm.rVPM` or `vpm.cVPM`)
    vpm_kernel      = vpm.gaussianerf,  # VPM kernel (`vpm.gaussianerf` or `vpm.winckelmans`)
    vpm_UJ          = vpm.UJ_fmm,       # VPM particle-to-particle interaction scheme (`vpm.UJ_fmm` or `vpm.UJ_direct`)
    vpm_SFS         = vpm.SFS_none,     # VPM LES subfilter-scale model (`SFS_none`, `SFS_Cd_threelevel_nobackscatter`, `SFS_Cd_twolevel_nobackscatter`, or `SFS_Cs_nobackscatter`)
    vpm_integration = vpm.rungekutta3,  # VPM time integration scheme (`vpm.euler` or `vpm.rungekutta3`)
    vpm_transposed  = true,             # VPM transposed stretching scheme
    vpm_viscous     = vpm.Inviscid(),   # VPM viscous diffusion scheme (`vpm.Inviscid()`, `vpm.CoreSpreading(nu, sgm0, zeta)`, or `vpm.ParticleStrengthExchange(nu)`)
    vpm_fmm         = vpm.FMM(; p=4, ncrit=50, theta=0.4, nonzero_sigma=false), # VPM's FMM settings
    vpm_relaxation  = vpm.pedrizzetti,  # VPM relaxation scheme (`vpm.norelaxation`, `vpm.correctedpedrizzetti`, or `vpm.pedrizzetti`)
    vpm_surface     = true,             # Whether to include surfaces in the VPM through ASM/ALM

    # Actuator surface/line model (ASM/ALM): VLM and blade elements
    vlm_vortexsheet = false,            # Whether to spread surface circulation as a vortex sheet in the VPM (turns ASM on; ALM if false)
    vlm_vortexsheet_overlap     = 2.125,# Overlap of particles that make the vortex sheet
    vlm_vortexsheet_distribution= g_pressure, # Vorticity distribution of vortex sheet (`g_uniform`, `g_linear`, or `g_pressure`)
    vlm_vortexsheet_sigma_tbv   = nothing, # Size of particles in trailing bound vortices (defaults to `sigma_vlm_surf` if not given)
    vlm_rlx         = -1,               # VLM relaxation (>0.9 can cause divergence, <0.2 slows simulation too much, deactivated with <0)
    vlm_init        = false,            # Initialize the first step with the VLM semi-infinite wake solution
    hubtiploss_correction = vlm.hubtiploss_nocorrection, # Hub and tip loss correction of rotors (ignored in quasi-steady solver)

    # Wake shedding
    wake_coupled        = true,         # Couple VPM wake -> VLM solution
    shed_unsteady       = true,         # Whether to shed vorticity from unsteady loading
    unsteady_shedcrit   = 0.01,         # Criterion for unsteady-loading shedding
    shed_starting       = false,        # Whether to shed starting vortex (only when `shed_unsteady=true`)
    shed_boundarylayer  = false,        # (experimental) whether to shed vorticity from boundary layer of surfaces
    boundarylayer_prescribedCd = 0.1,   # (experimental) prescribed Cd for boundary layer shedding used for wings
    boundarylayer_d     = 0.0,          # (experimental) dipole width for boundary layer shedding
    omit_shedding       = [],           # Indices of elements in `sim.vehicle.wake_system` on which omit shedding VPM particles

    # Regularization of solvers
    sigma_vlm_solver    = -1,           # Regularization of VLM solver (internal VLM-on-VLM)
    sigma_vlm_surf      = -1,           # (REQUIRED!) Size of embedded particles in ASM/ALM wing surfaces (for VLM-on-VPM and VLM-on-Rotor)
    sigma_rotor_surf    = -1,           # (REQUIRED!) Size of embedded particles in ALM blade surfaces (for Rotor-on-VPM, Rotor-on-VLM, and Rotor-on-Rotor)
    sigmafactor_vpm     = 1.0,          # Core overlap of wake particles
    sigmafactor_vpmonvlm = 1,           # (experimental) shrinks the particles by this factor when calculating VPM-on-VLM/Rotor induced velocities
    sigma_vpm_overwrite = nothing,      # Overwrite core size of wake to this value (ignoring `sigmafactor_vpm`)

    # -------- RESTART OPTIONS --------------------------------------------
    restart_vpmfile     = nothing,      # VPM restart file to restart simulation

    # -------- OUTPUT OPTIONS ---------------------------------------------
    save_path       = nothing,          # Where to save simulation
    run_name        = "flowunsteadysim",# Suffix of output files
    create_savepath = true,             # Whether to create `save_path`
    prompt          = true,             # Whether to prompt the user
    verbose         = true,             # Enable verbose
    v_lvl           = 0,                # Indentation level of verbose
    verbose_nsteps  = 10,               # Verbose every this many steps
    raisewarnings   = true,             # Whether to raise warnings
    debug           = false,            # Output extra states for debugging
    nsteps_save     = 1,                # Save vtks every this many steps
    nsteps_restart  = -1,               # Save jlds every this many steps (restart files)
    save_code       = "",               # Copy the source code in this path to `save_path`
    save_horseshoes = false,            # Whether to output VLM horseshoes in VTKs
    save_static_particles = true,       # Whether to save ASM/ALM embedded particles
    save_wopwopin   = false,            # Generate input files for PSU-WOPWOP

)
```


Even though a bast number of settings are exposed to the user, the only required
keyword arguments are `sigma_vlm_surf` and `sigma_rotor_surf`. Thus,
running the simulation can be as simple as

```julia
run_simulation(sim::Simulation, nsteps::Int;
                    sigma_vlm_surf = ..., sigma_rotor_surf = ...)
```
"""
function run_simulation(

            sim::Simulation,                    # Simulation object
            nsteps::Int;                        # Total time steps in simulation

            # -------- SIMULATION OPTIONS --------------------------------------
            Vinf            = (X, t)->zeros(3), # Freestream velocity
            sound_spd       = 343,              # (m/s) speed of sound
            rho             = 1.225,            # (kg/m^3) air density
            mu              = 1.81e-5,          # (Pa*s) air dynamic viscosity
            tquit           = Inf,              # (s) force quit the simulation at this time
            rand_RPM        = false,            # (experimental) randomize RPM fluctuations

            extra_runtime_function = (sim, PFIELD, T, DT; optargs...)->false, # See [`4)-Monitors-Definitions`](@ref)

            # -------- SOLVERS OPTIONS -----------------------------------------
            # Vortex particle method
            max_particles   = Int(1e5),         # Maximum number of particles
            max_static_particles = nothing,     # Maximum number of static particles (use `nothing` to automatically estimate it)
            p_per_step      = 1,                # Particle sheds per time step
            p_per_step_panel= 1,                # Particle sheds per time step for panel bodies
            vpm_formulation = vpm.rVPM,         # VPM formulation (`vpm.rVPM` or `vpm.cVPM`)
            vpm_kernel      = vpm.gaussianerf,  # VPM kernel (`vpm.gaussianerf` or `vpm.winckelmans`)
            vpm_UJ          = vpm.UJ_fmm,       # VPM particle-to-particle interaction scheme (`vpm.UJ_fmm` or `vpm.UJ_direct`)
            vpm_SFS         = vpm.SFS_none,     # VPM LES subfilter-scale model (`SFS_none`, `SFS_Cd_threelevel_nobackscatter`, `SFS_Cd_twolevel_nobackscatter`, or `SFS_Cs_nobackscatter`)
            vpm_integration = vpm.rungekutta3,  # VPM time integration scheme (`vpm.euler` or `vpm.rungekutta3`)
            vpm_transposed  = true,             # VPM transposed stretching scheme
            vpm_viscous     = vpm.Inviscid(),   # VPM viscous diffusion scheme (`vpm.Inviscid()`, `vpm.CoreSpreading(nu, sgm0, zeta)`, or `vpm.ParticleStrengthExchange(nu)`)
            vpm_fmm         = vpm.FMM(; p=4, ncrit=50, theta=0.4, nonzero_sigma=false), # VPM's FMM settings
            vpm_relaxation  = vpm.pedrizzetti,  # VPM relaxation scheme (`vpm.norelaxation`, `vpm.correctedpedrizzetti`, or `vpm.pedrizzetti`)
            vpm_surface     = true,             # Whether to include surfaces in the VPM through ASM/ALM
            vpm_custom_UJ   = nothing,

            # Actuator surface/line model (ASM/ALM): VLM and blade elements
            vlm_vortexsheet = false,            # Whether to spread surface circulation as a vortex sheet in the VPM (turns ASM on; ALM if false)
            vlm_vortexsheet_overlap     = 2.125,# Overlap of particles that make the vortex sheet
            vlm_vortexsheet_distribution= g_pressure, # Vorticity distribution of vortex sheet (`g_uniform`, `g_linear`, or `g_pressure`)
            vlm_vortexsheet_sigma_tbv   = nothing, # Size of particles in trailing bound vortices (defaults to `sigma_vlm_surf` if not given)
            vlm_rlx         = -1,               # VLM relaxation (>0.9 can cause divergence, <0.2 slows simulation too much, deactivated with <0)
            vlm_init        = false,            # Initialize the first step with the VLM semi-infinite wake solution
            hubtiploss_correction = vlm.hubtiploss_nocorrection, # Hub and tip loss correction of rotors (ignored in quasi-steady solver)

            # Wake shedding
            wake_coupled        = true,         # Couple VPM wake -> VLM solution
            shed_unsteady       = true,         # Whether to shed vorticity from unsteady loading
            unsteady_shedcrit   = 0.01,         # Criterion for unsteady-loading shedding
            shed_starting       = false,        # Whether to shed starting vortex (only when `shed_unsteady=true`)
            shed_boundarylayer  = false,        # (experimental) whether to shed vorticity from boundary layer of surfaces
            boundarylayer_prescribedCd = 0.1,   # (experimental) prescribed Cd for boundary layer shedding used for wings
            boundarylayer_d     = 0.0,          # (experimental) dipole width for boundary layer shedding
            omit_shedding       = [],           # Indices of elements in `sim.vehicle.wake_system` on which omit shedding VPM particles
            panel_omit_shedding = Dict(),

            # Regularization of solvers
            sigma_vlm_solver    = -1,           # Regularization of VLM solver (internal VLM-on-VLM)
            sigma_vlm_surf      = -1,           # (REQUIRED!) Size of embedded particles in ASM/ALM wing surfaces (for VLM-on-VPM and VLM-on-Rotor)
            sigma_rotor_surf    = -1,           # (REQUIRED!) Size of embedded particles in ALM blade surfaces (for Rotor-on-VPM, Rotor-on-VLM, and Rotor-on-Rotor)
            sigma_rotor_self    = -1,           # Overwrite size of embedded particles for Rotor-on-Rotor velocity
            sigmafactor_vpm     = 1.0,          # Core overlap of wake particles
            sigmafactor_vpmonvlm = 1,           # (experimental) shrinks the particles by this factor when calculating VPM-on-VLM/Rotor induced velocities
            sigma_vpm_overwrite = nothing,      # Overwrite core size of wake to this value (ignoring `sigmafactor_vpm`)
            sigma_vpmpanel_overwrite = nothing, # Overwrite core size of panel wake to this value (ignoring `sigmafactor_vpm`)

            extra_static_particles_fun = (args...; optargs...) -> nothing,
            mirror              = false, mirror_point = zeros(3), mirror_normal = [0,0,1.0],
            Vother_on_Xs_fun = default_Vother_on_Xs,
            shed_wake_panel = nothing,

            # -------- RESTART OPTIONS -----------------------------------------
            restart_vpmfile     = nothing,      # VPM restart file to restart simulation

            # -------- OUTPUT OPTIONS ------------------------------------------
            save_path       = nothing,          # Where to save simulation
            run_name        = "flowunsteadysim",# Suffix of output files
            create_savepath = true,             # Whether to create `save_path`
            prompt          = true,             # Whether to prompt the user
            verbose         = true,             # Enable verbose
            v_lvl           = 0,                # Indentation level of verbose
            verbose_nsteps  = 10,               # Verbose every this many steps
            raisewarnings   = true,             # Whether to raise warnings
            debug           = false,            # Output extra states for debugging
            nsteps_save     = 1,                # Save vtks every this many steps
            nsteps_restart  = -1,               # Save jlds every this many steps (restart files)
            save_code       = "",               # Copy the source code in this path to `save_path`
            save_horseshoes = false,            # Whether to output VLM horseshoes in VTKs
            save_static_particles = true,       # Whether to save ASM/ALM embedded particles
            save_wopwopin   = false,            # Generate input files for PSU-WOPWOP

        )

    if wake_coupled==false && raisewarnings
        @warn("Running wake-decoupled simulation")
    end

    if shed_unsteady==false && raisewarnings
        @warn("Unsteady wake shedding is disabled!")
    end

    if sigma_vlm_surf<=0
        error("Received invalid vehicle surface regularization"*
                " (sigma_vlm_surf=$sigma_vlm_surf).")
    end

    if sigma_rotor_surf<=0
        error("Received invalid rotor surface regularization"*
                " (sigma_rotor_surf=$sigma_rotor_surf).")
    end

    if sigmafactor_vpmonvlm <= 0
        error("Invalid `sigmafactor_vpmonvlm` value (`sigmafactor_vpmonvlm=$(sigmafactor_vpmonvlm)`).")
    end

    ############################################################################
    # SOLVERS SETUP
    ############################################################################
    dt = sim.ttot/nsteps            # (s) time step

    if sigma_vlm_solver<=0
        vlm.VLMSolver._blobify(false)
    else
        vlm.VLMSolver._blobify(true)
        vlm.VLMSolver._smoothing_rad(sigma_vlm_solver)
    end


    # ---------------- SCHEMES -------------------------------------------------
    # Set up viscous scheme
    if vpm.isinviscid(vpm_viscous) == false
        vpm_viscous.nu = mu/rho
        if vpm.iscorespreading(vpm_viscous) && sigma_vpm_overwrite!=nothing
            vpm_viscous.sgm0 = sigma_vpm_overwrite
        end
    end

    # Initiate particle field
    vpm_solver = [
                    (:formulation, vpm_formulation),
                    (:viscous, vpm_viscous),
                    (:kernel, vpm_kernel),
                    (:UJ, vpm_UJ),
                    (:SFS, vpm_SFS),
                    (:integration, vpm_integration),
                    (:transposed, vpm_transposed),
                    (:relaxation, vpm_relaxation),
                    (:fmm, vpm_fmm),
                 ]
    Xdummy = zeros(3)
    pfield = vpm.ParticleField(max_particles*2^mirror; Uinf=t->Vinf(Xdummy, t),
                                                                  vpm_solver...)

<<<<<<< HEAD
    max_staticp = max_static_particles==nothing ? 3*_get_m_static(sim.vehicle) + max_particles*mirror : max_static_particles
=======
    max_staticp = max_static_particles==nothing ? 2 * (3*_get_m_static(sim.vehicle)) : max_static_particles
>>>>>>> b5096795
    staticpfield = vpm.ParticleField(max_staticp; Uinf=t->Vinf(Xdummy, t),
                                                                  vpm_solver...)

    if vpm_surface && max_static_particles==nothing && vlm_vortexsheet && raisewarnings
        @warn("Vortex sheet representation of VLM has been requested, but "*
              "no `max_static_particles` has been provided. It will be set to "*
              "$(max_staticp) which may lead to particle overflow. Please "*
              "provide a higher `max_static_particles` in order to avoid "*
              "overflow.")
    end

    if restart_vpmfile!=nothing
        vpm.read!(pfield, restart_vpmfile; overwrite=true, load_time=false)
    end


    ############################################################################
    # SIMULATION RUNTIME FUNCTION
    ############################################################################

    """
        This function gets called by `vpm.run_vpm!` at every time step.
    """
    function runtime_function(PFIELD, T, DT; vprintln=(args...)->nothing)

        # Move tilting systems, and translate and rotate vehicle
        nextstep_kinematic(sim, dt)

        # Solver-specific pre-calculations
        precalculations(sim, Vinf, PFIELD, T, DT)

        # Shed semi-infinite wake
        shed_wake(sim.vehicle, Vinf, PFIELD, DT, sim.nt; t=T,
                            unsteady_shedcrit=-1,
                            p_per_step=p_per_step, sigmafactor=sigmafactor_vpm,
                            overwrite_sigma=sigma_vpm_overwrite,
                            omit_shedding=omit_shedding)

        if !isnothing(shed_wake_panel)
            # NOTE: Here I assume that the MultiBody was stored in this array
            body = sim.vehicle.prev_data[4]

            shed_wake_panel(body, Vinf, PFIELD, DT, sim.nt; t=T,
                                unsteady_shedcrit=-1,
                                shed_starting=false,
                                p_per_step=p_per_step_panel,
                                sigmafactor=sigmafactor_vpm,
                                overwrite_sigma=isnothing(sigma_vpmpanel_overwrite) ? sigma_vpm_overwrite : sigma_vpmpanel_overwrite,
                                omit_shedding=panel_omit_shedding
                            )
        end

        # Solve aerodynamics of the vehicle
        solve(sim, Vinf, PFIELD, wake_coupled, DT, vlm_rlx,
                sigma_vlm_surf, sigma_rotor_surf, rho, sound_spd,
                staticpfield, hubtiploss_correction;
                init_sol=vlm_init, sigmafactor_vpmonvlm=sigmafactor_vpmonvlm,
<<<<<<< HEAD
                extra_static_particles_fun=extra_static_particles_fun,
                Vother_on_Xs=Vother_on_Xs_fun,
=======
                sigma_rotor_self=sigma_rotor_self,
>>>>>>> b5096795
                debug=debug)

        # Shed unsteady-loading wake with new solution
        if shed_unsteady
            shed_wake(sim.vehicle, Vinf, PFIELD, DT, sim.nt; t=T,
                        unsteady_shedcrit=unsteady_shedcrit,
                        shed_starting=shed_starting,
                        p_per_step=p_per_step, sigmafactor=sigmafactor_vpm,
                        overwrite_sigma=sigma_vpm_overwrite,
                        omit_shedding=omit_shedding)

            if !isnothing(shed_wake_panel)
                shed_wake_panel(body, Vinf, PFIELD, DT, sim.nt; t=T,
                                    unsteady_shedcrit=unsteady_shedcrit,
                                    shed_starting=shed_starting,
                                    p_per_step=p_per_step_panel,
                                    sigmafactor=sigmafactor_vpm,
                                    overwrite_sigma=isnothing(sigma_vpmpanel_overwrite) ? sigma_vpm_overwrite : sigma_vpmpanel_overwrite,
                                    omit_shedding=panel_omit_shedding
                                )
            end
        end

        if shed_boundarylayer
            shed_wake(sim.vehicle, Vinf, PFIELD, DT, sim.nt; t=T,
                        unsteady_shedcrit=-1,
                        p_per_step=p_per_step, sigmafactor=sigmafactor_vpm,
                        overwrite_sigma=sigma_vpm_overwrite,
                        omit_shedding=omit_shedding,
                        shed_boundarylayer=true,
                        prescribed_Cd=boundarylayer_prescribedCd,
                        dipole_d=boundarylayer_d)
        end

        # Simulation-specific postprocessing
        breakflag = extra_runtime_function(sim, PFIELD, T, DT; vprintln=vprintln)

        # Output vtks
        if save_path!=nothing && PFIELD.nt%nsteps_save==0
            strn = save_vtk(sim, run_name; path=save_path,
                            save_horseshoes=save_horseshoes,
                            save_wopwopin=save_wopwopin)
        end

        breakflag2 = sim.t >= tquit

        if breakflag2
            vprintln("Quitting time $(tquit) (s) has been reached. Simulation will now end.")
        end

        return breakflag || breakflag2
    end

    if vpm_surface
        vehicle_static_particles_function = generate_static_particle_fun(pfield, staticpfield,
                                    sim.vehicle, sigma_vlm_surf, sigma_rotor_surf;
                                    vlm_vortexsheet=vlm_vortexsheet,
                                    vlm_vortexsheet_overlap=vlm_vortexsheet_overlap,
                                    vlm_vortexsheet_distribution=vlm_vortexsheet_distribution,
                                    vlm_vortexsheet_sigma_tbv=vlm_vortexsheet_sigma_tbv,
                                    mirror, mirror_point, mirror_normal,
                                    save_path=save_static_particles ? save_path : nothing,
                                    extra_static_particles_fun=extra_static_particles_fun,
                                    run_name=run_name, nsteps_save=nsteps_save)
    else
        vehicle_static_particles_function = (pfield, t, dt)->nothing
    end

    function static_particles_function(args...; optargs...)
        vehicle_static_particles_function(args...; optargs...)
        extra_static_particles_fun(args...; optargs...)
        return nothing
    end

    ############################################################################
    # RUN SIMULATION
    ############################################################################
    # Here it uses the VPM-time-stepping to run the simulation
    vpm.run_vpm!(pfield, dt, nsteps;
                      custom_UJ=vpm_custom_UJ,
                      save_path=save_path, run_name=run_name*"_pfield",
                      verbose=verbose, verbose_nsteps=verbose_nsteps,
                      v_lvl=v_lvl,
                      create_savepath=create_savepath,
                      runtime_function=runtime_function,
                      nsteps_save=nsteps_save,
                      save_code=save_code,
                      prompt=prompt,
                      static_particles_function=static_particles_function,
                      save_time=false
                      )

    return pfield
end


function add_particle(pfield::vpm.ParticleField{TVPM,<:Any,<:Any,<:Any,<:Any,<:Any,<:Any}, X::Array{Float64, 1},
                        gamma::Float64, dt::Float64,
                        V::Float64, infD::Array{Float64, 1},
                        sigma::Float64, vol::Float64,
                        l::Array{TF, 1}, p_per_step::Int64;
                        overwrite_sigma=nothing) where {TF,TVPM}

    Gamma = gamma*(V*dt)*infD       # Vectorial circulation

    # Avoid adding empty particles to the computational domain, or ExaFMM will
    # blow up
    if sqrt(Gamma[1]^2 + Gamma[2]^2 + Gamma[3]^2) <= 5*eps(TVPM)
        Gamma = 5*eps(TVPM)*ones(3)
    end

    circulation = max(abs(gamma), 5*eps(TVPM))

    # Decreases p_per_step for slowly moving parts of blade
    # aux = min((sigma/p_per_step)/overwrite_sigma, 1)
    # pps = max(1, min(p_per_step, floor(Int, 1/(1-(aux-1e-14))) ))
    pps = p_per_step

    if overwrite_sigma==nothing
        sigmap = sigma/pps
    else
        sigmap = overwrite_sigma
    end

    # Adds p_per_step particles along line l
    dX = l/pps
    for i in 1:pps
        vpm.add_particle(pfield, X + i*dX - dX/2, Gamma/pps, sigmap;
                            vol=vol/pps, circulation=circulation)
    end
end

function default_Vother_on_Xs(Xs)
    Vother = [zeros(eltype(eltype(Xs)),3) for _ in 1:length(Xs)]
    return Vother
end

"""
Returns the velocity induced by particle field on every position `Xs`
"""
<<<<<<< HEAD
function Vvpm_on_Xs(pfield, Xs; optargs...)

    Vvpm = [zeros(3) for i in 1:length(Xs)]

    Vvpm_on_Xs!(Vvpm, pfield, Xs; optargs...)

    return Vvpm
end

function Vvpm_on_Xs!(Vvpm, pfield::vpm.ParticleField, Xs; static_particles_fun=(args...)->nothing, dt=0, fsgm=1)

    @assert length(Vvpm) == length(Xs) ""*
        "Vvpm and Xs do not have the same length ($(length(Vvpm)) != $(length(Xs)))"
=======
function Vvpm_on_Xs(pfield::vpm.ParticleField, Xs::Array{T, 1}; static_particles_fun=nothing, dt=0, fsgm=1) where {T}
>>>>>>> b5096795

    if length(Xs)!=0 && (vpm.get_np(pfield)!=0 || !isnothing(static_particles_fun))
        # Omit freestream
        Uinf = pfield.Uinf
        pfield.Uinf = (t)->zeros(3)

        org_np = vpm.get_np(pfield)             # Original particles

        # Singularize particles to correct tip loss
        # NOTE: This doesn't include static particles, but there shouldn't be
        #       any in the field at this point anyways
        if abs(fsgm) != 1
            for P in vpm.iterator(pfield)
                P.sigma .*= fsgm
            end
        end

        # Add static particles
        if !isnothing(static_particles_fun)
            static_particles_fun(pfield, pfield.t, dt)
        end

        sta_np = vpm.get_np(pfield)             # Original + static particles

        # Add probes
        for X in Xs
            add_probe(pfield, X)
        end

        # Evaluate velocity field
        pfield.UJ(pfield)

        # Retrieve velocity at probes
        for (V, P) in zip(Vvpm, vpm.iterator(pfield; start_i=sta_np+1))
            V .= P.U
        end

        # Remove static particles and probes
        for pi in vpm.get_np(pfield):-1:(org_np+1)
            vpm.remove_particle(pfield, pi)
        end

        # De-singularize particles
        if abs(fsgm) != 1
            for P in vpm.iterator(pfield)
                P.sigma ./= fsgm
            end
        end

        # Restore freestream
        pfield.Uinf = Uinf
    else
        for V in Vvpm
            V .= 0
        end
    end

    return Vvpm
end
#
# add_probe(pfield::vpm.ParticleField, X) = vpm.add_particle(pfield, X, zeros(3), 1e-6; vol=0)

const zeros3 = zeros(3)
add_probe(pfield::vpm.ParticleField, X) = vpm.add_particle(pfield, X, zeros3, 1e-12; vol=0)<|MERGE_RESOLUTION|>--- conflicted
+++ resolved
@@ -167,7 +167,6 @@
             sigma_vpm_overwrite = nothing,      # Overwrite core size of wake to this value (ignoring `sigmafactor_vpm`)
             sigma_vpmpanel_overwrite = nothing, # Overwrite core size of panel wake to this value (ignoring `sigmafactor_vpm`)
 
-            extra_static_particles_fun = (args...; optargs...) -> nothing,
             mirror              = false, mirror_point = zeros(3), mirror_normal = [0,0,1.0],
             Vother_on_Xs_fun = default_Vother_on_Xs,
             shed_wake_panel = nothing,
@@ -254,11 +253,7 @@
     pfield = vpm.ParticleField(max_particles*2^mirror; Uinf=t->Vinf(Xdummy, t),
                                                                   vpm_solver...)
 
-<<<<<<< HEAD
-    max_staticp = max_static_particles==nothing ? 3*_get_m_static(sim.vehicle) + max_particles*mirror : max_static_particles
-=======
-    max_staticp = max_static_particles==nothing ? 2 * (3*_get_m_static(sim.vehicle)) : max_static_particles
->>>>>>> b5096795
+    max_staticp = max_static_particles==nothing ? 3*_get_m_static(sim.vehicle) + max_particles*mirror : max_static_particles # multiply by 2?
     staticpfield = vpm.ParticleField(max_staticp; Uinf=t->Vinf(Xdummy, t),
                                                                   vpm_solver...)
 
@@ -316,12 +311,8 @@
                 sigma_vlm_surf, sigma_rotor_surf, rho, sound_spd,
                 staticpfield, hubtiploss_correction;
                 init_sol=vlm_init, sigmafactor_vpmonvlm=sigmafactor_vpmonvlm,
-<<<<<<< HEAD
-                extra_static_particles_fun=extra_static_particles_fun,
                 Vother_on_Xs=Vother_on_Xs_fun,
-=======
                 sigma_rotor_self=sigma_rotor_self,
->>>>>>> b5096795
                 debug=debug)
 
         # Shed unsteady-loading wake with new solution
@@ -384,7 +375,6 @@
                                     vlm_vortexsheet_sigma_tbv=vlm_vortexsheet_sigma_tbv,
                                     mirror, mirror_point, mirror_normal,
                                     save_path=save_static_particles ? save_path : nothing,
-                                    extra_static_particles_fun=extra_static_particles_fun,
                                     run_name=run_name, nsteps_save=nsteps_save)
     else
         vehicle_static_particles_function = (pfield, t, dt)->nothing
@@ -392,7 +382,6 @@
 
     function static_particles_function(args...; optargs...)
         vehicle_static_particles_function(args...; optargs...)
-        extra_static_particles_fun(args...; optargs...)
         return nothing
     end
 
@@ -462,24 +451,9 @@
 """
 Returns the velocity induced by particle field on every position `Xs`
 """
-<<<<<<< HEAD
-function Vvpm_on_Xs(pfield, Xs; optargs...)
-
+function Vvpm_on_Xs(pfield::vpm.ParticleField, Xs; static_particles_fun=nothing, dt=0, fsgm=1) where {T}
     Vvpm = [zeros(3) for i in 1:length(Xs)]
-
-    Vvpm_on_Xs!(Vvpm, pfield, Xs; optargs...)
-
-    return Vvpm
-end
-
-function Vvpm_on_Xs!(Vvpm, pfield::vpm.ParticleField, Xs; static_particles_fun=(args...)->nothing, dt=0, fsgm=1)
-
-    @assert length(Vvpm) == length(Xs) ""*
-        "Vvpm and Xs do not have the same length ($(length(Vvpm)) != $(length(Xs)))"
-=======
-function Vvpm_on_Xs(pfield::vpm.ParticleField, Xs::Array{T, 1}; static_particles_fun=nothing, dt=0, fsgm=1) where {T}
->>>>>>> b5096795
-
+    
     if length(Xs)!=0 && (vpm.get_np(pfield)!=0 || !isnothing(static_particles_fun))
         # Omit freestream
         Uinf = pfield.Uinf
