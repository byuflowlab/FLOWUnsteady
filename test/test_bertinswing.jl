#=##############################################################################
# DESCRIPTION
    Testing of an isolated, planar, 45-deg swept-back wing (Bertin's planar wing
    in Example 7.2, pp. 343 of Bertin's Aerodynamics for Engineers). Validated
    with experimental data from Weber and Brebner (1958), Low-speed tests on
    45-deg swept-back wings, part I, Tables 3 and 4.

# AUTHORSHIP
  * Author    : Eduardo J. Alvarez
  * Email     : Edo.AlvarezR@gmail.com
  * Created   : Oct 2019
  * License   : MIT
=###############################################################################

<<<<<<< HEAD
using Printf
import LinearAlgebra
LA = LinearAlgebra
=======
dot(X1, X2) = X1[1]*X2[1] + X1[2]*X2[2] + X1[3]*X2[3]
norm(X) = sqrt(dot(X, X))
>>>>>>> d95a165b

"""
    Test FLOWVLM solver with an isolated, planar, swept wing.
"""
function bertin_VLM(;   # TEST OPTIONS
                        tol=0.025,
                        wake_coupled=true,
                        shed_unsteady=true,
                        nsteps=200,
                        vlm_fsgm=-1,
                        surf_fsgm=0.05,
                        # OUTPUT OPTIONS
                        save_path=nothing,
                        run_name="bertins",
                        prompt=true,
                        verbose=true, verbose2=true, v_lvl=1,
<<<<<<< HEAD
                        disp_plot=true, figsize_factor=5/6
=======
                        disp_plot=true, figsize_factor=5/6,
                        sim_optargs...
>>>>>>> d95a165b
                        )

    if verbose; println("\t"^(v_lvl)*"Running Bertin's wing test..."); end;

    # ------------- GENERATE BERTIN'S WING -------------------------------------
    if verbose; println("\t"^(v_lvl+1)*"Generating geometry..."); end;
    # Experimental conditions
    magVinf = 163*0.3048            # (m/s) freestream
    rhoinf = 9.093/10^1             # (kg/m^3) air density
    alpha = 4.2                     # (deg) angle of attack
    qinf = 0.5*rhoinf*magVinf^2     # (Pa) static pressure

    # Geometry
    twist = 0.0                     # (deg) root twist
    lambda = 45.0                   # (deg) sweep
    gamma = 0.0                     # (deg) Dihedral
    b = 98*0.0254                   # (m) span
    ar = 5.0                        # Aspect ratio
    tr = 1.0                        # Taper ratio

    # Discretization
    n = 4*2^4                       # Number of horseshoes
    r = 12.0                        # Geometric expansion
    central = false                 # Central expansion

    # Freestream function
    Vinf(X, t) = magVinf*[cos(alpha*pi/180), 0.0, sin(alpha*pi/180)]

    # Generate wing
    wing = vlm.simpleWing(b, ar, tr, twist, lambda, gamma;
                                                    n=n, r=r, central=central)


    # ------------- SIMULATION SETUP -------------------------------------------
    if verbose; println("\t"^(v_lvl+1)*"Simulation setup..."); end;

    wake_len = 2*b              # (m) length to develop the wake
    lambda_vpm = 2.0            # target core overlap of vpm wake

    # Simulation options
    telapsed = wake_len/magVinf # (s) total time to perform maneuver
    # nsteps = 2000             # Number of time steps
    Vcruise = 0.0               # (m/s) aircraft velocity during cruise (dummy)
    RPMh_w = 0.0                # Rotor RPM during hover (dummy)

    # Solver options
    p_per_step = 1              # Number of particle sheds per time steps (dummy)
    overwrite_sigma = lambda_vpm * magVinf * (telapsed/nsteps)/p_per_step # Smoothing core size
    # vlm_sigma = -1            # VLM regularization core size (deactivated with -1)
    vlm_sigma = vlm_fsgm*b
    surf_sigma = surf_fsgm*b    # Smoothing radius of lifting surface on VPM
    # wake_coupled = true       # Coupled VPM wake with VLM solution
<<<<<<< HEAD
    shed_unsteady = true        # Whether to shed unsteady-loading wake
=======
    # shed_unsteady = true        # Whether to shed unsteady-loading wake
>>>>>>> d95a165b
    # shed_unsteady = false
    vlm_init = true             # Initialize with the VLM semi-infinite wake solution

    # Maneuver definition (dummy)
    Vaircraft(t) = zeros(3)     # Translational velocity of system
    angle_wing(t) = zeros(3)    # Angle of the system

    angle = ()                  # Angle of each tilting system
    RPM = ()                    # RPM of each rotor system
    Vvehicle = Vaircraft        # Velocity of the vehicle
    anglevehicle = angle_wing   # Angle of the vehicle

    maneuver = uns.KinematicManeuver(angle, RPM, Vvehicle, anglevehicle)

    # System definitions
    system = vlm.WingSystem()   # System of all FLOWVLM objects
    vlm.addwing(system, "BertinsWing", wing)

    vlm_system = system         # System solved through VLM solver
    wake_system = system        # System that will shed a VPM wake

    # Vehicle definition
    vehicle = uns.VLMVehicle(   system;
                                vlm_system=vlm_system,
                                wake_system=wake_system
                             )

    if verbose
        println("\t"^(v_lvl+1)*"Core overlap:\t\t$(lambda_vpm)")
        println("\t"^(v_lvl+1)*"Core size:\t\t$(round(overwrite_sigma/b, digits=3))*b")
        println("\t"^(v_lvl+1)*"Time step translation:\t$(round(magVinf * (telapsed/nsteps)/b, digits=3))*b")
    end


    # ------------- SIMULATION MONITOR -----------------------------------------
    y2b = 2*wing._ym/b

    # Weber's lift distribution data (Table 3)
    web_2yb = [0.0, 0.041, 0.082, 0.163, 0.245, 0.367, 0.510, 0.653, 0.898, 0.949]
    web_Cl = [0.235, 0.241, 0.248, 0.253, 0.251, 0.251, 0.251, 0.246, 0.192, 0.171]
    web_CL = 0.238
    web_ClCL = web_Cl/web_CL

    # Weber's drag distribution data (Table 3)
    web_Cd = [0.059, 0.025, 0.016, 0.009, 0.007, 0.006, 0.006, 0.004, -0.002, -0.007]
    web_CD = 0.005
    web_CdCD = web_Cd/web_CD

<<<<<<< HEAD
    function monitor(sim, PFIELD, T, DT; figname="monitor_$(save_path)", nsteps_plot=1)
=======
    figname = "monitor_$(save_path)"

    fig1 = figure(figname, figsize=[7*2, 5*2]*figsize_factor)
    axs1 = fig1.subplots(2, 2)

    fig2 = figure(figname*"_2", figsize=[7*2, 5*1]*figsize_factor)
    axs2 = fig2.subplots(1, 2)

    function monitor(sim, PFIELD, T, DT; nsteps_plot=1)
>>>>>>> d95a165b

        aux = PFIELD.nt/nsteps
        clr = (1-aux, 0, aux)

        if PFIELD.nt==0 && disp_plot
<<<<<<< HEAD
            figure(figname, figsize=[7*2, 5*2]*figsize_factor)
            subplot(221)
            xlim([0,1])
            xlabel(L"$\frac{2y}{b}$")
            ylabel(L"$\frac{Cl}{CL}$")
            title("Spanwise lift distribution")

            subplot(222)
            xlim([0,1])
            xlabel(L"$\frac{2y}{b}$")
            ylabel(L"$\frac{Cd}{CD}$")
            title("Spanwise drag distribution")

            subplot(223)
            xlabel("Simulation time (s)")
            ylabel(L"Lift Coefficient $C_L$")

            subplot(224)
            xlabel("Simulation time (s)")
            ylabel(L"Drag Coefficient $C_D$")

            figure(figname*"_2", figsize=[7*2, 5*1]*figsize_factor)
            subplot(121)
            xlabel(L"$\frac{2y}{b}$")
            ylabel(L"Circulation $\Gamma$")
            subplot(122)
            xlabel(L"$\frac{2y}{b}$")
            ylabel(L"Effective velocity $V_\infty$")
=======

            ax = axs1[1]
            ax.set_xlim([0,1])
            ax.set_xlabel(L"$\frac{2y}{b}$")
            ax.set_ylabel(L"$\frac{Cl}{CL}$")
            ax.title.set_text("Spanwise lift distribution")

            ax = axs1[2]
            ax.set_xlim([0,1])
            ax.set_xlabel(L"$\frac{2y}{b}$")
            ax.set_ylabel(L"$\frac{Cd}{CD}$")
            ax.title.set_text("Spanwise drag distribution")

            ax = axs1[3]
            ax.set_xlabel("Simulation time (s)")
            ax.set_ylabel(L"Lift Coefficient $C_L$")

            ax = axs1[4]
            ax.set_xlabel("Simulation time (s)")
            ax.set_ylabel(L"Drag Coefficient $C_D$")

            ax = axs2[1]
            ax.set_xlabel(L"$\frac{2y}{b}$")
            ax.set_ylabel(L"Circulation $\Gamma$")
            ax = axs2[2]
            ax.set_xlabel(L"$\frac{2y}{b}$")
            ax.set_ylabel(L"Effective velocity $V_\infty$")
>>>>>>> d95a165b
        end

        if PFIELD.nt%nsteps_plot==0 && disp_plot

            vlm.calculate_field(wing, "Ftot"; S=b^2/ar, qinf=qinf, rhoinf=rhoinf)
            vlm.calculate_field(wing, "CFtot"; S=b^2/ar, qinf=qinf, rhoinf=rhoinf)
            vlm.calculate_field(wing, "Cftot/CFtot"; S=b^2/ar, qinf=qinf, rhoinf=rhoinf)
            ClCL1 = wing.sol["Cl/CL"]
            CdCD1 = wing.sol["Cd/CD"]

            info = vlm.fields_summary(wing)
            CL = info["CL"]
            CD = info["CD"]

            ax = axs1[1]
            ax.plot(web_2yb, web_ClCL, "ok", label="Weber's experimental data")
            ax.plot(y2b, ClCL1, "-", label="FLOWVLM", alpha=0.5, color=clr)

            ax = axs1[2]
            ax.plot(web_2yb, web_CdCD, "ok", label="Weber's experimental data")
            ax.plot(y2b, CdCD1, "-", label="FLOWVLM", alpha=0.5, color=clr)

            ax = axs1[3]
            ax.plot([0, T], web_CL*ones(2), ":k", label="Weber's experimental data")
            ax.plot([T], [CL], "o", label="FLOWVLM", alpha=0.5, color=clr)

            ax = axs1[4]
            ax.plot([0, T], web_CD*ones(2), ":k", label="Weber's experimental data")
            ax.plot([T], [CD], "o", label="FLOWVLM", alpha=0.5, color=clr)

            ax = axs2[1]
            ax.plot(y2b, wing.sol["Gamma"], "-", label="FLOWVLM", alpha=0.5, color=clr)
            if wake_coupled && PFIELD.nt!=0
                ax = axs2[2]
                ax.plot(y2b, norm.(wing.sol["Vkin"]), "-", label="FLOWVLM", alpha=0.5, color=[clr[1], 1, clr[3]])
                ax.plot(y2b, norm.(wing.sol["Vvpm"]), "-", label="FLOWVLM", alpha=0.5, color=clr)
                ax.plot(y2b, [norm(Vinf(vlm.getControlPoint(wing, i), T)) for i in 1:vlm.get_m(wing)]/magVinf,
                                                            "-k", label="FLOWVLM", alpha=0.5)
            end
        end

        return false
    end


    # ------------- RUN SIMULATION ---------------------------------------------
    # Simulation setup
    Vref = Vcruise                  # Reference velocity
    RPMref = RPMh_w                 # Reference RPM
    ttot = telapsed                 # Total time to perform maneuver
    Vinit = Vref*Vaircraft(0)       # Initial vehicle velocity
                                    # Maximum number of particles
    max_particles = ceil(Int, (nsteps+2)*(2*vlm.get_m(vehicle.vlm_system)+1)*p_per_step)

    simulation = uns.Simulation(vehicle, maneuver, Vref, RPMref, ttot;
                                                                    Vinit=Vinit)

<<<<<<< HEAD
            subplot(224)
            plot([0, T], web_CD*ones(2), ":k", label="Weber's experimental data")
            plot([T], [CD], "o", label="FLOWVLM", alpha=0.5, color=clr)

            figure(figname*"_2")
            subplot(121)
            plot(y2b, wing.sol["Gamma"], "-", label="FLOWVLM", alpha=0.5, color=clr)
            if wake_coupled && PFIELD.nt!=0
                subplot(122)
                plot(y2b, LA.norm.(wing.sol["Vkin"]), "-", label="FLOWVLM", alpha=0.5, color=[clr[1], 1, clr[3]])
                plot(y2b, LA.norm.(wing.sol["Vvpm"]), "-", label="FLOWVLM", alpha=0.5, color=clr)
                plot(y2b, [LA.norm(Vinf(vlm.getControlPoint(wing, i), T)) for i in 1:vlm.get_m(wing)]/magVinf,
                                                            "-k", label="FLOWVLM", alpha=0.5)
            end
=======
    if verbose; println("\t"^(v_lvl+1)*"Running simulation..."); end;
    pfield = uns.run_simulation(simulation, nsteps;
                                      # SIMULATION OPTIONS
                                      Vinf=Vinf,
                                      # SOLVERS OPTIONS
                                      p_per_step=p_per_step,
                                      overwrite_sigma=overwrite_sigma,
                                      vlm_sigma=vlm_sigma,
                                      surf_sigma=surf_sigma,
                                      vlm_init=vlm_init,
                                      max_particles=max_particles,
                                      wake_coupled=wake_coupled,
                                      shed_unsteady=shed_unsteady,
                                      extra_runtime_function=monitor,
                                      # OUTPUT OPTIONS
                                      save_path=save_path,
                                      run_name=run_name,
                                      prompt=prompt,
                                      verbose=verbose2, v_lvl=v_lvl+1,
                                      save_horseshoes=!wake_coupled,
                                      sim_optargs...
                                      )


    # ------------- POST-PROCESSING --------------------------------------------
    if verbose; println("\t"^(v_lvl+1)*"Postprocessing..."); end;
    # Simulation fift and drag
    vlm.calculate_field(wing, "CFtot"; S=b^2/ar, qinf=qinf, rhoinf=rhoinf)
    info = vlm.fields_summary(wing)
    CLsim = info["CL"]
    CDsim = info["CD"]

    # Weber's experimental lift and drag (Table 4)
    CLexp = 0.238
    CDexp = 0.005

    # Error
    CLerr = abs(CLexp-CLsim)/CLexp
    CDerr = abs(CDexp-CDsim)/CDexp

    res = CLerr<tol && (CDerr<tol || true)

    if verbose
        t = "\t"^(v_lvl+1)
        @printf "%0s%10s\t%-11s\t%-11s\t%-11s\n"    t "PARAMETER"   "Experimental"  "Simulation"    "Error %"
        @printf "%0s%10s\t%11.5e\t%11.5e\t%11.5e\n" t "CL"          CLexp           CLsim           100*CLerr
        @printf "%0s%10s\t%11.5e\t%11.5e\t%11.5e\n" t "CD"          CDexp           CDsim           100*CDerr
        println("\t"^(v_lvl+1)*"TEST RESULT:\t$res")
    end

    return res
end


"""
    Test FLOWVLM solver on kinematics of an isolated, planar, swept wing.
"""
function bertin_kinematic(;   # TEST OPTIONS
                        tol=0.025,
                        wake_coupled=true,
                        nsteps=150,
                        vlm_fsgm=-1,
                        surf_fsgm=0.046,
                        p_per_step = 1,
                        vlm_rlx = -1,
                        VehicleType=uns.VLMVehicle,
                        shed_unsteady=true,
                        # OUTPUT OPTIONS
                        save_path=nothing,
                        run_name="bertins",
                        prompt=true,
                        verbose=true, verbose2=true, v_lvl=1,
                        disp_plot=true, figsize_factor=5/6,
                        sim_optargs...
                        )

    if verbose; println("\t"^(v_lvl)*"Running Bertin's wing test..."); end;

    # ------------- GENERATE BERTIN'S WING -------------------------------------
    if verbose; println("\t"^(v_lvl+1)*"Generating geometry..."); end;
    # Experimental conditions
    magVinf = 163*0.3048            # (m/s) freestream
    rhoinf = 9.093/10^1             # (kg/m^3) air density
    alpha = 4.2                     # (deg) angle of attack
    qinf = 0.5*rhoinf*magVinf^2     # (Pa) static pressure

    # Geometry
    twist = 0.0                     # (deg) root twist
    lambda = 45.0                   # (deg) sweep
    gamma = 0.0                     # (deg) Dihedral
    b = 98*0.0254                   # (m) span
    ar = 5.0                        # Aspect ratio
    tr = 1.0                        # Taper ratio

    # Discretization
    n = 4*2^4                       # Number of horseshoes
    r = 12.0                        # Geometric expansion
    central = false                 # Central expansion

    # Freestream function
    # Vinf(X, t) = magVinf*[cos(alpha*pi/180), 0.0, sin(alpha*pi/180)]
    # Vinf(X, t) = 1e-12*ones(3)      # (Don't make this zero or things will break)
    # Here I had to give it an initial freestream or the unsteady shedding would
    # in the first step
    Vinf(X, t) = t==0 ? magVinf*[1,0,0] : 1e-12*ones(3)

    # Generate wing
    wing = vlm.simpleWing(b, ar, tr, twist, lambda, gamma;
                                                    n=n, r=r, central=central)

    # Pitch wing to corresponding angle of attack
    O = zeros(3)                    # Coordinate system origin
    Oaxis = gt.rotation_matrix2(0.0, -alpha, 0.0) # Coordinate system axes
    vlm.setcoordsystem(wing, O, Oaxis)


    # ------------- SIMULATION SETUP -------------------------------------------
    if verbose; println("\t"^(v_lvl+1)*"Simulation setup..."); end;

    wake_len = 2*b              # (m) length to develop the wake
    lambda_vpm = 2.0            # target core overlap of vpm wake

    # Simulation options
    telapsed = wake_len/magVinf # (s) total time to perform maneuver
    # nsteps = 2000             # Number of time steps
    Vcruise = magVinf           # (m/s) aircraft velocity during cruise
    RPMh_w = 0.0                # Rotor RPM during hover (dummy)

    # Solver options
    # p_per_step = 1              # Number of particle sheds per time steps
    overwrite_sigma = lambda_vpm * magVinf * (telapsed/nsteps)/p_per_step # Smoothing core size
    # vlm_sigma = -1            # VLM regularization core size (deactivated with -1)
    vlm_sigma = vlm_fsgm*b
    surf_sigma = surf_fsgm*b    # Smoothing radius of lifting surface on VPM
    # wake_coupled = true       # Coupled VPM wake with VLM solution
    # shed_unsteady = true        # Whether to shed unsteady-loading wake
    # shed_unsteady = false
    # vlm_rlx = -1                # VLM relaxation (deactivated with -1)
    vlm_init = true             # Initialize with the VLM semi-infinite wake solution

    # Maneuver definition
    Vaircraft(t) = [-1,0,0]     # Translational velocity of system
    angle_wing(t) = zeros(3)    # Angle of the system

    angle = ()                  # Angle of each tilting system
    RPM = ()                    # RPM of each rotor system
    Vvehicle = Vaircraft        # Velocity of the vehicle
    anglevehicle = angle_wing   # Angle of the vehicle

    maneuver = uns.KinematicManeuver(angle, RPM, Vvehicle, anglevehicle)

    # System definitions
    system = vlm.WingSystem()   # System of all FLOWVLM objects
    vlm.addwing(system, "BertinsWing", wing)

    vlm_system = system         # System solved through VLM solver
    wake_system = system        # System that will shed a VPM wake

    # Vehicle definition
    vehicle = VehicleType(      system;
                                vlm_system=vlm_system,
                                wake_system=wake_system
                             )

    if verbose
        println("\t"^(v_lvl+1)*"Core overlap:\t\t$(lambda_vpm)")
        println("\t"^(v_lvl+1)*"Core size:\t\t$(round(overwrite_sigma/b, digits=3))*b")
        println("\t"^(v_lvl+1)*"Time step translation:\t$(round(magVinf * (telapsed/nsteps)/b, digits=3))*b")
    end


    # ------------- SIMULATION MONITOR -----------------------------------------
    y2b = 2*wing._ym/b

    # Weber's lift distribution data (Table 3)
    web_2yb = [0.0, 0.041, 0.082, 0.163, 0.245, 0.367, 0.510, 0.653, 0.898, 0.949]
    web_Cl = [0.235, 0.241, 0.248, 0.253, 0.251, 0.251, 0.251, 0.246, 0.192, 0.171]
    web_CL = 0.238
    web_ClCL = web_Cl/web_CL

    # Weber's drag distribution data (Table 3)
    web_Cd = [0.059, 0.025, 0.016, 0.009, 0.007, 0.006, 0.006, 0.004, -0.002, -0.007]
    web_CD = 0.005
    web_CdCD = web_Cd/web_CD

    prev_wing = nothing

    figname = "monitor_$(save_path)"

    fig1 = figure(figname, figsize=[7*2, 5*2]*figsize_factor)
    axs1 = fig1.subplots(2, 2)

    fig2 = figure(figname*"_2", figsize=[7*2, 5*1]*figsize_factor)
    axs2 = fig2.subplots(1, 2)

    function monitor(sim, PFIELD, T, DT; nsteps_plot=1)

        aux = PFIELD.nt/nsteps
        clr = (1-aux, 0, aux)

        if PFIELD.nt==0 && disp_plot
            ax = axs1[1]
            ax.set_xlim([0,1])
            ax.set_xlabel(L"$\frac{2y}{b}$")
            ax.set_ylabel(L"$\frac{Cl}{CL}$")
            ax.title.set_text("Spanwise lift distribution")

            ax = axs1[2]
            ax.set_xlim([0,1])
            ax.set_xlabel(L"$\frac{2y}{b}$")
            ax.set_ylabel(L"$\frac{Cd}{CD}$")
            ax.title.set_text("Spanwise drag distribution")

            ax = axs1[3]
            ax.set_xlabel("Simulation time (s)")
            ax.set_ylabel(L"Lift Coefficient $C_L$")

            ax = axs1[4]
            ax.set_xlabel("Simulation time (s)")
            ax.set_ylabel(L"Drag Coefficient $C_D$")

            ax = axs2[1]
            ax.set_xlabel(L"$\frac{2y}{b}$")
            ax.set_ylabel(L"Circulation $\Gamma$")
            ax = axs2[2]
            ax.set_xlabel(L"$\frac{2y}{b}$")
            ax.set_ylabel(L"Effective velocity $V_\infty$")
>>>>>>> d95a165b
        end

        if PFIELD.nt!=0 && PFIELD.nt%nsteps_plot==0 && disp_plot

            # Force at each VLM element
            Ftot = uns.calc_aerodynamicforce(wing, prev_wing, PFIELD, Vinf, DT,
                                                            rhoinf; t=PFIELD.t)
            L, D, S = uns.decompose(Ftot, [0,0,1], [-1,0,0])
            vlm._addsolution(wing, "L", L)
            vlm._addsolution(wing, "D", D)
            vlm._addsolution(wing, "S", S)

            # Force per unit span at each VLM element
            ftot = uns.calc_aerodynamicforce(wing, prev_wing, PFIELD, Vinf, DT,
                                        rhoinf; t=PFIELD.t, per_unit_span=true)
            l, d, s = uns.decompose(ftot, [0,0,1], [-1,0,0])

            # Lift of the wing
            Lwing = norm(sum(L))
            CLwing = Lwing/(qinf*b^2/ar)
            ClCL = norm.(l) / (Lwing/b)

            # Drag of the wing
            Dwing = norm(sum(D))
            CDwing = Dwing/(qinf*b^2/ar)
            CdCD = [sign(dot(this_d, [1,0,0])) for this_d in d].*norm.(d) / (Dwing/b) # Preserves the sign of drag

            vlm._addsolution(wing, "Cl/CL", ClCL)
            vlm._addsolution(wing, "Cd/CD", CdCD)

            ax = axs1[1]
            ax.plot(web_2yb, web_ClCL, "ok", label="Weber's experimental data")
            ax.plot(y2b, ClCL, "-", label="FLOWVLM", alpha=0.5, color=clr)

            ax = axs1[2]
            ax.plot(web_2yb, web_CdCD, "ok", label="Weber's experimental data")
            ax.plot(y2b, CdCD, "-", label="FLOWVLM", alpha=0.5, color=clr)

            ax = axs1[3]
            ax.plot([0, T], web_CL*ones(2), ":k", label="Weber's experimental data")
            ax.plot([T], [CLwing], "o", label="FLOWVLM", alpha=0.5, color=clr)

            ax = axs1[4]
            ax.plot([0, T], web_CD*ones(2), ":k", label="Weber's experimental data")
            ax.plot([T], [CDwing], "o", label="FLOWVLM", alpha=0.5, color=clr)

            ax = axs2[1]
            ax.plot(y2b, wing.sol["Gamma"], "-", label="FLOWVLM", alpha=0.5, color=clr)
            if wake_coupled && PFIELD.nt!=0
                ax = axs2[2]
                ax.plot(y2b, norm.(wing.sol["Vkin"])/magVinf, "-", label="FLOWVLM", alpha=0.5, color=[clr[1], 1, clr[3]])
                if VehicleType==uns.VLMVehicle
                    ax.plot(y2b, norm.(wing.sol["Vvpm"]), "-", label="FLOWVLM", alpha=0.5, color=clr)
                end
                ax.plot(y2b, [norm(Vinf(vlm.getControlPoint(wing, i), T)) for i in 1:vlm.get_m(wing)],
                                                            "-k", label="FLOWVLM", alpha=0.5)
            end
        end

        prev_wing = deepcopy(wing)

        return false
    end


    # ------------- RUN SIMULATION ---------------------------------------------
    # Simulation setup
    Vref = Vcruise                  # Reference velocity
    RPMref = RPMh_w                 # Reference RPM
    ttot = telapsed                 # Total time to perform maneuver
    Vinit = Vref*Vaircraft(0)       # Initial vehicle velocity
                                    # Maximum number of particles
    max_particles = ceil(Int, (nsteps+2)*(2*vlm.get_m(vehicle.vlm_system)+1)*p_per_step)

    simulation = uns.Simulation(vehicle, maneuver, Vref, RPMref, ttot;
                                                                    Vinit=Vinit)

<<<<<<< HEAD
    if verbose; println("\t"^(v_lvl+1)*"Running simulation..."); end;
    pfield = uns.run_simulation(simulation, nsteps;
                                      # SIMULATION OPTIONS
                                      Vinf=Vinf,
                                      # SOLVERS OPTIONS
                                      p_per_step=p_per_step,
                                      overwrite_sigma=overwrite_sigma,
                                      vlm_sigma=vlm_sigma,
                                      surf_sigma=surf_sigma,
                                      vlm_init=vlm_init,
                                      max_particles=max_particles,
                                      wake_coupled=wake_coupled,
                                      shed_unsteady=shed_unsteady,
                                      extra_runtime_function=monitor,
                                      # OUTPUT OPTIONS
                                      save_path=save_path,
                                      run_name=run_name,
                                      prompt=prompt,
                                      verbose=verbose2, v_lvl=v_lvl+1,
                                      save_horseshoes=!wake_coupled
                                      )


    # ------------- POST-PROCESSING --------------------------------------------
    if verbose; println("\t"^(v_lvl+1)*"Postprocessing..."); end;
    # Simulation fift and drag
    vlm.calculate_field(wing, "CFtot"; S=b^2/ar, qinf=qinf, rhoinf=rhoinf)
    info = vlm.fields_summary(wing)
    CLsim = info["CL"]
    CDsim = info["CD"]

    # Weber's experimental lift and drag (Table 4)
    CLexp = 0.238
    CDexp = 0.005

    # Error
    CLerr = abs(CLexp-CLsim)/CLexp
    CDerr = abs(CDexp-CDsim)/CDexp

    res = CLerr<tol && (CDerr<tol || true)

    if verbose
        t = "\t"^(v_lvl+1)
        @printf "%0s%10s\t%-11s\t%-11s\t%-11s\n"    t "PARAMETER"   "Experimental"  "Simulation"    "Error %"
        @printf "%0s%10s\t%11.5e\t%11.5e\t%11.5e\n" t "CL"          CLexp           CLsim           100*CLerr
        @printf "%0s%10s\t%11.5e\t%11.5e\t%11.5e\n" t "CD"          CDexp           CDsim           100*CDerr
        println("\t"^(v_lvl+1)*"TEST RESULT:\t$res")
    end

    return res
end


"""
    Test FLOWVLM solver on kinematics of an isolated, planar, swept wing.
"""
function bertin_kinematic(;   # TEST OPTIONS
                        tol=0.025,
                        wake_coupled=true,
                        nsteps=150,
                        vlm_fsgm=-1,
                        surf_fsgm=0.046,
                        p_per_step = 1,
                        vlm_rlx = -1,
                        VehicleType=uns.VLMVehicle,
                        # OUTPUT OPTIONS
                        save_path=nothing,
                        run_name="bertins",
                        prompt=true,
                        verbose=true, verbose2=true, v_lvl=1,
                        disp_plot=true, figsize_factor=5/6
                        )

    if verbose; println("\t"^(v_lvl)*"Running Bertin's wing test..."); end;

    # ------------- GENERATE BERTIN'S WING -------------------------------------
    if verbose; println("\t"^(v_lvl+1)*"Generating geometry..."); end;
    # Experimental conditions
    magVinf = 163*0.3048            # (m/s) freestream
    rhoinf = 9.093/10^1             # (kg/m^3) air density
    alpha = 4.2                     # (deg) angle of attack
    qinf = 0.5*rhoinf*magVinf^2     # (Pa) static pressure

    # Geometry
    twist = 0.0                     # (deg) root twist
    lambda = 45.0                   # (deg) sweep
    gamma = 0.0                     # (deg) Dihedral
    b = 98*0.0254                   # (m) span
    ar = 5.0                        # Aspect ratio
    tr = 1.0                        # Taper ratio

    # Discretization
    n = 4*2^4                       # Number of horseshoes
    r = 12.0                        # Geometric expansion
    central = false                 # Central expansion

    # Freestream function
    # Vinf(X, t) = magVinf*[cos(alpha*pi/180), 0.0, sin(alpha*pi/180)]
    # Vinf(X, t) = 1e-12*ones(3)      # (Don't make this zero or things will break)
    # Here I had to give it an initial freestream or the unsteady shedding would
    # in the first step
    Vinf(X, t) = t==0 ? magVinf*[1,0,0] : 1e-12*ones(3)

    # Generate wing
    wing = vlm.simpleWing(b, ar, tr, twist, lambda, gamma;
                                                    n=n, r=r, central=central)

    # Pitch wing to corresponding angle of attack
    O = zeros(3)                    # Coordinate system origin
    Oaxis = gt.rotation_matrix2(0.0, -alpha, 0.0) # Coordinate system axes
    vlm.setcoordsystem(wing, O, Oaxis)


    # ------------- SIMULATION SETUP -------------------------------------------
    if verbose; println("\t"^(v_lvl+1)*"Simulation setup..."); end;

    wake_len = 2*b              # (m) length to develop the wake
    lambda_vpm = 2.0            # target core overlap of vpm wake

    # Simulation options
    telapsed = wake_len/magVinf # (s) total time to perform maneuver
    # nsteps = 2000             # Number of time steps
    Vcruise = magVinf           # (m/s) aircraft velocity during cruise
    RPMh_w = 0.0                # Rotor RPM during hover (dummy)

    # Solver options
    # p_per_step = 1              # Number of particle sheds per time steps
    overwrite_sigma = lambda_vpm * magVinf * (telapsed/nsteps)/p_per_step # Smoothing core size
    # vlm_sigma = -1            # VLM regularization core size (deactivated with -1)
    vlm_sigma = vlm_fsgm*b
    surf_sigma = surf_fsgm*b    # Smoothing radius of lifting surface on VPM
    # wake_coupled = true       # Coupled VPM wake with VLM solution
    shed_unsteady = true        # Whether to shed unsteady-loading wake
    # shed_unsteady = false
    # vlm_rlx = -1                # VLM relaxation (deactivated with -1)
    vlm_init = true             # Initialize with the VLM semi-infinite wake solution

    # Maneuver definition
    Vaircraft(t) = [-1,0,0]     # Translational velocity of system
    angle_wing(t) = zeros(3)    # Angle of the system

    angle = ()                  # Angle of each tilting system
    RPM = ()                    # RPM of each rotor system
    Vvehicle = Vaircraft        # Velocity of the vehicle
    anglevehicle = angle_wing   # Angle of the vehicle

    maneuver = uns.KinematicManeuver(angle, RPM, Vvehicle, anglevehicle)

    # System definitions
    system = vlm.WingSystem()   # System of all FLOWVLM objects
    vlm.addwing(system, "BertinsWing", wing)

    vlm_system = system         # System solved through VLM solver
    wake_system = system        # System that will shed a VPM wake

    # Vehicle definition
    vehicle = VehicleType(      system;
                                vlm_system=vlm_system,
                                wake_system=wake_system
                             )

    if verbose
        println("\t"^(v_lvl+1)*"Core overlap:\t\t$(lambda_vpm)")
        println("\t"^(v_lvl+1)*"Core size:\t\t$(round(overwrite_sigma/b, digits=3))*b")
        println("\t"^(v_lvl+1)*"Time step translation:\t$(round(magVinf * (telapsed/nsteps)/b, digits=3))*b")
    end


    # ------------- SIMULATION MONITOR -----------------------------------------
    y2b = 2*wing._ym/b

    # Weber's lift distribution data (Table 3)
    web_2yb = [0.0, 0.041, 0.082, 0.163, 0.245, 0.367, 0.510, 0.653, 0.898, 0.949]
    web_Cl = [0.235, 0.241, 0.248, 0.253, 0.251, 0.251, 0.251, 0.246, 0.192, 0.171]
    web_CL = 0.238
    web_ClCL = web_Cl/web_CL

    # Weber's drag distribution data (Table 3)
    web_Cd = [0.059, 0.025, 0.016, 0.009, 0.007, 0.006, 0.006, 0.004, -0.002, -0.007]
    web_CD = 0.005
    web_CdCD = web_Cd/web_CD

    prev_wing = nothing

    function monitor(sim, PFIELD, T, DT; figname="monitor_$(save_path)", nsteps_plot=1)

        aux = PFIELD.nt/nsteps
        clr = (1-aux, 0, aux)

        if PFIELD.nt==0 && disp_plot
            figure(figname, figsize=[7*2, 5*2]*figsize_factor)
            subplot(221)
            xlim([0,1])
            xlabel(L"$\frac{2y}{b}$")
            ylabel(L"$\frac{Cl}{CL}$")
            title("Spanwise lift distribution")

            subplot(222)
            xlim([0,1])
            xlabel(L"$\frac{2y}{b}$")
            ylabel(L"$\frac{Cd}{CD}$")
            title("Spanwise drag distribution")

            subplot(223)
            xlabel("Simulation time (s)")
            ylabel(L"Lift Coefficient $C_L$")

            subplot(224)
            xlabel("Simulation time (s)")
            ylabel(L"Drag Coefficient $C_D$")

            figure(figname*"_2", figsize=[7*2, 5*1]*figsize_factor)
            subplot(121)
            xlabel(L"$\frac{2y}{b}$")
            ylabel(L"Circulation $\Gamma$")
            subplot(122)
            xlabel(L"$\frac{2y}{b}$")
            ylabel(L"Effective velocity $V_\infty$")
        end

        if PFIELD.nt!=0 && PFIELD.nt%nsteps_plot==0 && disp_plot
            figure(figname)


            # Force at each VLM element
            Ftot = uns.calc_aerodynamicforce(wing, prev_wing, PFIELD, Vinf, DT,
                                                            rhoinf; t=PFIELD.t)
            L, D, S = uns.decompose(Ftot, [0,0,1], [-1,0,0])
            vlm._addsolution(wing, "L", L)
            vlm._addsolution(wing, "D", D)
            vlm._addsolution(wing, "S", S)

            # Force per unit span at each VLM element
            ftot = uns.calc_aerodynamicforce(wing, prev_wing, PFIELD, Vinf, DT,
                                        rhoinf; t=PFIELD.t, per_unit_span=true)
            l, d, s = uns.decompose(ftot, [0,0,1], [-1,0,0])

            # Lift of the wing
            Lwing = LA.norm(sum(L))
            CLwing = Lwing/(qinf*b^2/ar)
            ClCL = LA.norm.(l) / (Lwing/b)

            # Drag of the wing
            Dwing = LA.norm(sum(D))
            CDwing = Dwing/(qinf*b^2/ar)
            CdCD = [sign(dot(this_d, [1,0,0])) for this_d in d].*LA.norm.(d) / (Dwing/b) # Preserves the sign of drag

            vlm._addsolution(wing, "Cl/CL", ClCL)
            vlm._addsolution(wing, "Cd/CD", CdCD)

            subplot(221)
            plot(web_2yb, web_ClCL, "ok", label="Weber's experimental data")
            plot(y2b, ClCL, "-", label="FLOWVLM", alpha=0.5, color=clr)

            subplot(222)
            plot(web_2yb, web_CdCD, "ok", label="Weber's experimental data")
            plot(y2b, CdCD, "-", label="FLOWVLM", alpha=0.5, color=clr)

            subplot(223)
            plot([0, T], web_CL*ones(2), ":k", label="Weber's experimental data")
            plot([T], [CLwing], "o", label="FLOWVLM", alpha=0.5, color=clr)

            subplot(224)
            plot([0, T], web_CD*ones(2), ":k", label="Weber's experimental data")
            plot([T], [CDwing], "o", label="FLOWVLM", alpha=0.5, color=clr)

            figure(figname*"_2")
            subplot(121)
            plot(y2b, wing.sol["Gamma"], "-", label="FLOWVLM", alpha=0.5, color=clr)
            if wake_coupled && PFIELD.nt!=0
                subplot(122)
                plot(y2b, LA.norm.(wing.sol["Vkin"])/magVinf, "-", label="FLOWVLM", alpha=0.5, color=[clr[1], 1, clr[3]])
                if VehicleType==uns.VLMVehicle
                    plot(y2b, LA.norm.(wing.sol["Vvpm"]), "-", label="FLOWVLM", alpha=0.5, color=clr)
                end
                plot(y2b, [LA.norm(Vinf(vlm.getControlPoint(wing, i), T)) for i in 1:vlm.get_m(wing)],
                                                            "-k", label="FLOWVLM", alpha=0.5)
            end
        end

        prev_wing = deepcopy(wing)

        return false
    end


    # ------------- RUN SIMULATION ---------------------------------------------
    # Simulation setup
    Vref = Vcruise                  # Reference velocity
    RPMref = RPMh_w                 # Reference RPM
    ttot = telapsed                 # Total time to perform maneuver
    Vinit = Vref*Vaircraft(0)       # Initial vehicle velocity
                                    # Maximum number of particles
    max_particles = ceil(Int, (nsteps+2)*(2*vlm.get_m(vehicle.vlm_system)+1)*p_per_step)

    simulation = uns.Simulation(vehicle, maneuver, Vref, RPMref, ttot;
                                                                    Vinit=Vinit)

=======
>>>>>>> d95a165b
    if verbose; println("\t"^(v_lvl+1)*"Running simulation..."); end;
    pfield = uns.run_simulation(simulation, nsteps;
                                      # SIMULATION OPTIONS
                                      Vinf=Vinf,
                                      # SOLVERS OPTIONS
                                      p_per_step=p_per_step,
                                      overwrite_sigma=overwrite_sigma,
                                      vlm_sigma=vlm_sigma,
                                      surf_sigma=surf_sigma,
                                      vlm_rlx=vlm_rlx,
                                      vlm_init=vlm_init,
                                      max_particles=max_particles,
                                      wake_coupled=wake_coupled,
                                      shed_unsteady=shed_unsteady,
                                      extra_runtime_function=monitor,
                                      # OUTPUT OPTIONS
                                      save_path=save_path,
                                      run_name=run_name,
                                      prompt=prompt,
                                      verbose=verbose2, v_lvl=v_lvl+1,
<<<<<<< HEAD
                                      save_horseshoes=!wake_coupled
=======
                                      save_horseshoes=!wake_coupled,
                                      sim_optargs...
>>>>>>> d95a165b
                                      )


    # ------------- POST-PROCESSING --------------------------------------------
    if verbose; println("\t"^(v_lvl+1)*"Postprocessing..."); end;
    # Simulation fift and drag
    vlm.calculate_field(wing, "CFtot"; S=b^2/ar, qinf=qinf, rhoinf=rhoinf)
    info = vlm.fields_summary(wing)
    CLsim = info["CL"]
    CDsim = info["CD"]

    # Weber's experimental lift and drag (Table 4)
    CLexp = 0.238
    CDexp = 0.005

    # Error
    CLerr = abs(CLexp-CLsim)/CLexp
    CDerr = abs(CDexp-CDsim)/CDexp

    res = CLerr<tol && (CDerr<tol || true)

    if verbose
        t = "\t"^(v_lvl+1)
        @printf "%0s%10s\t%-11s\t%-11s\t%-11s\n"    t "PARAMETER"   "Experimental"  "Simulation"    "Error %"
        @printf "%0s%10s\t%11.5e\t%11.5e\t%11.5e\n" t "CL"          CLexp           CLsim           100*CLerr
        @printf "%0s%10s\t%11.5e\t%11.5e\t%11.5e\n" t "CD"          CDexp           CDsim           100*CDerr
        println("\t"^(v_lvl+1)*"TEST RESULT:\t$res")
    end

    return res
end<|MERGE_RESOLUTION|>--- conflicted
+++ resolved
@@ -12,14 +12,8 @@
   * License   : MIT
 =###############################################################################
 
-<<<<<<< HEAD
-using Printf
-import LinearAlgebra
-LA = LinearAlgebra
-=======
 dot(X1, X2) = X1[1]*X2[1] + X1[2]*X2[2] + X1[3]*X2[3]
 norm(X) = sqrt(dot(X, X))
->>>>>>> d95a165b
 
 """
     Test FLOWVLM solver with an isolated, planar, swept wing.
@@ -36,12 +30,8 @@
                         run_name="bertins",
                         prompt=true,
                         verbose=true, verbose2=true, v_lvl=1,
-<<<<<<< HEAD
-                        disp_plot=true, figsize_factor=5/6
-=======
                         disp_plot=true, figsize_factor=5/6,
                         sim_optargs...
->>>>>>> d95a165b
                         )
 
     if verbose; println("\t"^(v_lvl)*"Running Bertin's wing test..."); end;
@@ -94,11 +84,7 @@
     vlm_sigma = vlm_fsgm*b
     surf_sigma = surf_fsgm*b    # Smoothing radius of lifting surface on VPM
     # wake_coupled = true       # Coupled VPM wake with VLM solution
-<<<<<<< HEAD
-    shed_unsteady = true        # Whether to shed unsteady-loading wake
-=======
     # shed_unsteady = true        # Whether to shed unsteady-loading wake
->>>>>>> d95a165b
     # shed_unsteady = false
     vlm_init = true             # Initialize with the VLM semi-infinite wake solution
 
@@ -147,9 +133,6 @@
     web_CD = 0.005
     web_CdCD = web_Cd/web_CD
 
-<<<<<<< HEAD
-    function monitor(sim, PFIELD, T, DT; figname="monitor_$(save_path)", nsteps_plot=1)
-=======
     figname = "monitor_$(save_path)"
 
     fig1 = figure(figname, figsize=[7*2, 5*2]*figsize_factor)
@@ -159,42 +142,11 @@
     axs2 = fig2.subplots(1, 2)
 
     function monitor(sim, PFIELD, T, DT; nsteps_plot=1)
->>>>>>> d95a165b
 
         aux = PFIELD.nt/nsteps
         clr = (1-aux, 0, aux)
 
         if PFIELD.nt==0 && disp_plot
-<<<<<<< HEAD
-            figure(figname, figsize=[7*2, 5*2]*figsize_factor)
-            subplot(221)
-            xlim([0,1])
-            xlabel(L"$\frac{2y}{b}$")
-            ylabel(L"$\frac{Cl}{CL}$")
-            title("Spanwise lift distribution")
-
-            subplot(222)
-            xlim([0,1])
-            xlabel(L"$\frac{2y}{b}$")
-            ylabel(L"$\frac{Cd}{CD}$")
-            title("Spanwise drag distribution")
-
-            subplot(223)
-            xlabel("Simulation time (s)")
-            ylabel(L"Lift Coefficient $C_L$")
-
-            subplot(224)
-            xlabel("Simulation time (s)")
-            ylabel(L"Drag Coefficient $C_D$")
-
-            figure(figname*"_2", figsize=[7*2, 5*1]*figsize_factor)
-            subplot(121)
-            xlabel(L"$\frac{2y}{b}$")
-            ylabel(L"Circulation $\Gamma$")
-            subplot(122)
-            xlabel(L"$\frac{2y}{b}$")
-            ylabel(L"Effective velocity $V_\infty$")
-=======
 
             ax = axs1[1]
             ax.set_xlim([0,1])
@@ -222,7 +174,6 @@
             ax = axs2[2]
             ax.set_xlabel(L"$\frac{2y}{b}$")
             ax.set_ylabel(L"Effective velocity $V_\infty$")
->>>>>>> d95a165b
         end
 
         if PFIELD.nt%nsteps_plot==0 && disp_plot
@@ -280,22 +231,6 @@
     simulation = uns.Simulation(vehicle, maneuver, Vref, RPMref, ttot;
                                                                     Vinit=Vinit)
 
-<<<<<<< HEAD
-            subplot(224)
-            plot([0, T], web_CD*ones(2), ":k", label="Weber's experimental data")
-            plot([T], [CD], "o", label="FLOWVLM", alpha=0.5, color=clr)
-
-            figure(figname*"_2")
-            subplot(121)
-            plot(y2b, wing.sol["Gamma"], "-", label="FLOWVLM", alpha=0.5, color=clr)
-            if wake_coupled && PFIELD.nt!=0
-                subplot(122)
-                plot(y2b, LA.norm.(wing.sol["Vkin"]), "-", label="FLOWVLM", alpha=0.5, color=[clr[1], 1, clr[3]])
-                plot(y2b, LA.norm.(wing.sol["Vvpm"]), "-", label="FLOWVLM", alpha=0.5, color=clr)
-                plot(y2b, [LA.norm(Vinf(vlm.getControlPoint(wing, i), T)) for i in 1:vlm.get_m(wing)]/magVinf,
-                                                            "-k", label="FLOWVLM", alpha=0.5)
-            end
-=======
     if verbose; println("\t"^(v_lvl+1)*"Running simulation..."); end;
     pfield = uns.run_simulation(simulation, nsteps;
                                       # SIMULATION OPTIONS
@@ -523,7 +458,6 @@
             ax = axs2[2]
             ax.set_xlabel(L"$\frac{2y}{b}$")
             ax.set_ylabel(L"Effective velocity $V_\infty$")
->>>>>>> d95a165b
         end
 
         if PFIELD.nt!=0 && PFIELD.nt%nsteps_plot==0 && disp_plot
@@ -601,307 +535,6 @@
     simulation = uns.Simulation(vehicle, maneuver, Vref, RPMref, ttot;
                                                                     Vinit=Vinit)
 
-<<<<<<< HEAD
-    if verbose; println("\t"^(v_lvl+1)*"Running simulation..."); end;
-    pfield = uns.run_simulation(simulation, nsteps;
-                                      # SIMULATION OPTIONS
-                                      Vinf=Vinf,
-                                      # SOLVERS OPTIONS
-                                      p_per_step=p_per_step,
-                                      overwrite_sigma=overwrite_sigma,
-                                      vlm_sigma=vlm_sigma,
-                                      surf_sigma=surf_sigma,
-                                      vlm_init=vlm_init,
-                                      max_particles=max_particles,
-                                      wake_coupled=wake_coupled,
-                                      shed_unsteady=shed_unsteady,
-                                      extra_runtime_function=monitor,
-                                      # OUTPUT OPTIONS
-                                      save_path=save_path,
-                                      run_name=run_name,
-                                      prompt=prompt,
-                                      verbose=verbose2, v_lvl=v_lvl+1,
-                                      save_horseshoes=!wake_coupled
-                                      )
-
-
-    # ------------- POST-PROCESSING --------------------------------------------
-    if verbose; println("\t"^(v_lvl+1)*"Postprocessing..."); end;
-    # Simulation fift and drag
-    vlm.calculate_field(wing, "CFtot"; S=b^2/ar, qinf=qinf, rhoinf=rhoinf)
-    info = vlm.fields_summary(wing)
-    CLsim = info["CL"]
-    CDsim = info["CD"]
-
-    # Weber's experimental lift and drag (Table 4)
-    CLexp = 0.238
-    CDexp = 0.005
-
-    # Error
-    CLerr = abs(CLexp-CLsim)/CLexp
-    CDerr = abs(CDexp-CDsim)/CDexp
-
-    res = CLerr<tol && (CDerr<tol || true)
-
-    if verbose
-        t = "\t"^(v_lvl+1)
-        @printf "%0s%10s\t%-11s\t%-11s\t%-11s\n"    t "PARAMETER"   "Experimental"  "Simulation"    "Error %"
-        @printf "%0s%10s\t%11.5e\t%11.5e\t%11.5e\n" t "CL"          CLexp           CLsim           100*CLerr
-        @printf "%0s%10s\t%11.5e\t%11.5e\t%11.5e\n" t "CD"          CDexp           CDsim           100*CDerr
-        println("\t"^(v_lvl+1)*"TEST RESULT:\t$res")
-    end
-
-    return res
-end
-
-
-"""
-    Test FLOWVLM solver on kinematics of an isolated, planar, swept wing.
-"""
-function bertin_kinematic(;   # TEST OPTIONS
-                        tol=0.025,
-                        wake_coupled=true,
-                        nsteps=150,
-                        vlm_fsgm=-1,
-                        surf_fsgm=0.046,
-                        p_per_step = 1,
-                        vlm_rlx = -1,
-                        VehicleType=uns.VLMVehicle,
-                        # OUTPUT OPTIONS
-                        save_path=nothing,
-                        run_name="bertins",
-                        prompt=true,
-                        verbose=true, verbose2=true, v_lvl=1,
-                        disp_plot=true, figsize_factor=5/6
-                        )
-
-    if verbose; println("\t"^(v_lvl)*"Running Bertin's wing test..."); end;
-
-    # ------------- GENERATE BERTIN'S WING -------------------------------------
-    if verbose; println("\t"^(v_lvl+1)*"Generating geometry..."); end;
-    # Experimental conditions
-    magVinf = 163*0.3048            # (m/s) freestream
-    rhoinf = 9.093/10^1             # (kg/m^3) air density
-    alpha = 4.2                     # (deg) angle of attack
-    qinf = 0.5*rhoinf*magVinf^2     # (Pa) static pressure
-
-    # Geometry
-    twist = 0.0                     # (deg) root twist
-    lambda = 45.0                   # (deg) sweep
-    gamma = 0.0                     # (deg) Dihedral
-    b = 98*0.0254                   # (m) span
-    ar = 5.0                        # Aspect ratio
-    tr = 1.0                        # Taper ratio
-
-    # Discretization
-    n = 4*2^4                       # Number of horseshoes
-    r = 12.0                        # Geometric expansion
-    central = false                 # Central expansion
-
-    # Freestream function
-    # Vinf(X, t) = magVinf*[cos(alpha*pi/180), 0.0, sin(alpha*pi/180)]
-    # Vinf(X, t) = 1e-12*ones(3)      # (Don't make this zero or things will break)
-    # Here I had to give it an initial freestream or the unsteady shedding would
-    # in the first step
-    Vinf(X, t) = t==0 ? magVinf*[1,0,0] : 1e-12*ones(3)
-
-    # Generate wing
-    wing = vlm.simpleWing(b, ar, tr, twist, lambda, gamma;
-                                                    n=n, r=r, central=central)
-
-    # Pitch wing to corresponding angle of attack
-    O = zeros(3)                    # Coordinate system origin
-    Oaxis = gt.rotation_matrix2(0.0, -alpha, 0.0) # Coordinate system axes
-    vlm.setcoordsystem(wing, O, Oaxis)
-
-
-    # ------------- SIMULATION SETUP -------------------------------------------
-    if verbose; println("\t"^(v_lvl+1)*"Simulation setup..."); end;
-
-    wake_len = 2*b              # (m) length to develop the wake
-    lambda_vpm = 2.0            # target core overlap of vpm wake
-
-    # Simulation options
-    telapsed = wake_len/magVinf # (s) total time to perform maneuver
-    # nsteps = 2000             # Number of time steps
-    Vcruise = magVinf           # (m/s) aircraft velocity during cruise
-    RPMh_w = 0.0                # Rotor RPM during hover (dummy)
-
-    # Solver options
-    # p_per_step = 1              # Number of particle sheds per time steps
-    overwrite_sigma = lambda_vpm * magVinf * (telapsed/nsteps)/p_per_step # Smoothing core size
-    # vlm_sigma = -1            # VLM regularization core size (deactivated with -1)
-    vlm_sigma = vlm_fsgm*b
-    surf_sigma = surf_fsgm*b    # Smoothing radius of lifting surface on VPM
-    # wake_coupled = true       # Coupled VPM wake with VLM solution
-    shed_unsteady = true        # Whether to shed unsteady-loading wake
-    # shed_unsteady = false
-    # vlm_rlx = -1                # VLM relaxation (deactivated with -1)
-    vlm_init = true             # Initialize with the VLM semi-infinite wake solution
-
-    # Maneuver definition
-    Vaircraft(t) = [-1,0,0]     # Translational velocity of system
-    angle_wing(t) = zeros(3)    # Angle of the system
-
-    angle = ()                  # Angle of each tilting system
-    RPM = ()                    # RPM of each rotor system
-    Vvehicle = Vaircraft        # Velocity of the vehicle
-    anglevehicle = angle_wing   # Angle of the vehicle
-
-    maneuver = uns.KinematicManeuver(angle, RPM, Vvehicle, anglevehicle)
-
-    # System definitions
-    system = vlm.WingSystem()   # System of all FLOWVLM objects
-    vlm.addwing(system, "BertinsWing", wing)
-
-    vlm_system = system         # System solved through VLM solver
-    wake_system = system        # System that will shed a VPM wake
-
-    # Vehicle definition
-    vehicle = VehicleType(      system;
-                                vlm_system=vlm_system,
-                                wake_system=wake_system
-                             )
-
-    if verbose
-        println("\t"^(v_lvl+1)*"Core overlap:\t\t$(lambda_vpm)")
-        println("\t"^(v_lvl+1)*"Core size:\t\t$(round(overwrite_sigma/b, digits=3))*b")
-        println("\t"^(v_lvl+1)*"Time step translation:\t$(round(magVinf * (telapsed/nsteps)/b, digits=3))*b")
-    end
-
-
-    # ------------- SIMULATION MONITOR -----------------------------------------
-    y2b = 2*wing._ym/b
-
-    # Weber's lift distribution data (Table 3)
-    web_2yb = [0.0, 0.041, 0.082, 0.163, 0.245, 0.367, 0.510, 0.653, 0.898, 0.949]
-    web_Cl = [0.235, 0.241, 0.248, 0.253, 0.251, 0.251, 0.251, 0.246, 0.192, 0.171]
-    web_CL = 0.238
-    web_ClCL = web_Cl/web_CL
-
-    # Weber's drag distribution data (Table 3)
-    web_Cd = [0.059, 0.025, 0.016, 0.009, 0.007, 0.006, 0.006, 0.004, -0.002, -0.007]
-    web_CD = 0.005
-    web_CdCD = web_Cd/web_CD
-
-    prev_wing = nothing
-
-    function monitor(sim, PFIELD, T, DT; figname="monitor_$(save_path)", nsteps_plot=1)
-
-        aux = PFIELD.nt/nsteps
-        clr = (1-aux, 0, aux)
-
-        if PFIELD.nt==0 && disp_plot
-            figure(figname, figsize=[7*2, 5*2]*figsize_factor)
-            subplot(221)
-            xlim([0,1])
-            xlabel(L"$\frac{2y}{b}$")
-            ylabel(L"$\frac{Cl}{CL}$")
-            title("Spanwise lift distribution")
-
-            subplot(222)
-            xlim([0,1])
-            xlabel(L"$\frac{2y}{b}$")
-            ylabel(L"$\frac{Cd}{CD}$")
-            title("Spanwise drag distribution")
-
-            subplot(223)
-            xlabel("Simulation time (s)")
-            ylabel(L"Lift Coefficient $C_L$")
-
-            subplot(224)
-            xlabel("Simulation time (s)")
-            ylabel(L"Drag Coefficient $C_D$")
-
-            figure(figname*"_2", figsize=[7*2, 5*1]*figsize_factor)
-            subplot(121)
-            xlabel(L"$\frac{2y}{b}$")
-            ylabel(L"Circulation $\Gamma$")
-            subplot(122)
-            xlabel(L"$\frac{2y}{b}$")
-            ylabel(L"Effective velocity $V_\infty$")
-        end
-
-        if PFIELD.nt!=0 && PFIELD.nt%nsteps_plot==0 && disp_plot
-            figure(figname)
-
-
-            # Force at each VLM element
-            Ftot = uns.calc_aerodynamicforce(wing, prev_wing, PFIELD, Vinf, DT,
-                                                            rhoinf; t=PFIELD.t)
-            L, D, S = uns.decompose(Ftot, [0,0,1], [-1,0,0])
-            vlm._addsolution(wing, "L", L)
-            vlm._addsolution(wing, "D", D)
-            vlm._addsolution(wing, "S", S)
-
-            # Force per unit span at each VLM element
-            ftot = uns.calc_aerodynamicforce(wing, prev_wing, PFIELD, Vinf, DT,
-                                        rhoinf; t=PFIELD.t, per_unit_span=true)
-            l, d, s = uns.decompose(ftot, [0,0,1], [-1,0,0])
-
-            # Lift of the wing
-            Lwing = LA.norm(sum(L))
-            CLwing = Lwing/(qinf*b^2/ar)
-            ClCL = LA.norm.(l) / (Lwing/b)
-
-            # Drag of the wing
-            Dwing = LA.norm(sum(D))
-            CDwing = Dwing/(qinf*b^2/ar)
-            CdCD = [sign(dot(this_d, [1,0,0])) for this_d in d].*LA.norm.(d) / (Dwing/b) # Preserves the sign of drag
-
-            vlm._addsolution(wing, "Cl/CL", ClCL)
-            vlm._addsolution(wing, "Cd/CD", CdCD)
-
-            subplot(221)
-            plot(web_2yb, web_ClCL, "ok", label="Weber's experimental data")
-            plot(y2b, ClCL, "-", label="FLOWVLM", alpha=0.5, color=clr)
-
-            subplot(222)
-            plot(web_2yb, web_CdCD, "ok", label="Weber's experimental data")
-            plot(y2b, CdCD, "-", label="FLOWVLM", alpha=0.5, color=clr)
-
-            subplot(223)
-            plot([0, T], web_CL*ones(2), ":k", label="Weber's experimental data")
-            plot([T], [CLwing], "o", label="FLOWVLM", alpha=0.5, color=clr)
-
-            subplot(224)
-            plot([0, T], web_CD*ones(2), ":k", label="Weber's experimental data")
-            plot([T], [CDwing], "o", label="FLOWVLM", alpha=0.5, color=clr)
-
-            figure(figname*"_2")
-            subplot(121)
-            plot(y2b, wing.sol["Gamma"], "-", label="FLOWVLM", alpha=0.5, color=clr)
-            if wake_coupled && PFIELD.nt!=0
-                subplot(122)
-                plot(y2b, LA.norm.(wing.sol["Vkin"])/magVinf, "-", label="FLOWVLM", alpha=0.5, color=[clr[1], 1, clr[3]])
-                if VehicleType==uns.VLMVehicle
-                    plot(y2b, LA.norm.(wing.sol["Vvpm"]), "-", label="FLOWVLM", alpha=0.5, color=clr)
-                end
-                plot(y2b, [LA.norm(Vinf(vlm.getControlPoint(wing, i), T)) for i in 1:vlm.get_m(wing)],
-                                                            "-k", label="FLOWVLM", alpha=0.5)
-            end
-        end
-
-        prev_wing = deepcopy(wing)
-
-        return false
-    end
-
-
-    # ------------- RUN SIMULATION ---------------------------------------------
-    # Simulation setup
-    Vref = Vcruise                  # Reference velocity
-    RPMref = RPMh_w                 # Reference RPM
-    ttot = telapsed                 # Total time to perform maneuver
-    Vinit = Vref*Vaircraft(0)       # Initial vehicle velocity
-                                    # Maximum number of particles
-    max_particles = ceil(Int, (nsteps+2)*(2*vlm.get_m(vehicle.vlm_system)+1)*p_per_step)
-
-    simulation = uns.Simulation(vehicle, maneuver, Vref, RPMref, ttot;
-                                                                    Vinit=Vinit)
-
-=======
->>>>>>> d95a165b
     if verbose; println("\t"^(v_lvl+1)*"Running simulation..."); end;
     pfield = uns.run_simulation(simulation, nsteps;
                                       # SIMULATION OPTIONS
@@ -922,12 +555,8 @@
                                       run_name=run_name,
                                       prompt=prompt,
                                       verbose=verbose2, v_lvl=v_lvl+1,
-<<<<<<< HEAD
-                                      save_horseshoes=!wake_coupled
-=======
                                       save_horseshoes=!wake_coupled,
                                       sim_optargs...
->>>>>>> d95a165b
                                       )
 
 
