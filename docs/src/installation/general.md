# [Installation Instructions](@id installation)

FLOWUnsteady is developed in the [Julia](https://julialang.org) programming
language, which is a modern, high-level, dynamic programming language for
high-performance computing. For visualization and postprocessing, FLOWUnsteady
uses [ParaView](https://www.paraview.org), which is an open-source software for
scientific and HPC visualization.

The following instructions walk you through how to install Julia, ParaView, and
FLOWUnsteady.


!!! info "Windows Users"
    On Windows please follow [these instructions](@ref windows) first to
    set up Windows Subsystem for Linux.

## Julia

* Download and install Julia: [julialang.org](https://julialang.org/downloads) (we
  recommend using v1.6.7 LTS or the latest stable release)
* Add Julia to user-level `bin` folder
  ```bash
  sudo ln -s /[user-specific-path/Julia-1.x.x]/bin/julia /usr/local/bin/julia
  ```
  Replace `/[user-specific-path/Julia-1.x.x]/` with the path where Julia got
  installed.
  For instance, in MacOS the full path looks like this:
  `/Applications/Julia-1.8.app/Contents/Resources/julia/bin/julia`

If you were successfull, typing the following in the terminal will launch the
Julia REPL:
```bash
julia
```


## [ParaView](@id paraview)

* Download and install ParaView: [paraview.org](https://www.paraview.org/download/)
* Add ParaView to user-level `bin` folder
  ```bash
  sudo ln -s /[user-specific-path/ParaView-5.x.x]/paraview /usr/local/bin/paraview
  ```
  Replace `/[user-specific-path/ParaView-5.x.x]/` with the path where ParaView got
  installed.
  For instance, in MacOS the full path looks like this:
  `/Applications/ParaView-5.11.0.app/Contents/MacOS/paraview`

If you were successfull, typing the following in the terminal will launch the
ParaView:
```bash
paraview
```

To test that ParaView is correctly installed, run one of the examples
of the [GeometricTools](https://github.com/byuflowlab/GeometricTools.jl) package as follows
(copy/paste this in the Julia REPL):

```julia
# Install GeometricTools
import Pkg; Pkg.add("GeometricTools")

import GeometricTools as gt

# Load example
examplepath = joinpath(dirname(pathof(gt)), "..", "examples", "example_simple.jl")
include(examplepath)

# Run example: it will pull up paraview with a good-looking cube
simple_box2()
```

ParaView will then pull up with a rendering of a cube (click the `Apply` button under `Properties` to make it visible).

```@raw html
<p align="center">
  <img src="https://edoalvar2.groups.et.byu.net/public/FLOWUnsteady/simple_cube.png" alt="Pic here" style="width: 75%;"/>
</p>
```


## [PyCall](@id pycall)

One of the dependencies ([AirfoilPrep.jl](https://github.com/byuflowlab/AirfoilPrep.jl)) is a wrapper of Python code that is written in Python v3.8+.
For this reason, make sure that your Python version linked to PyCall is 3.8 or higher.
You can do that as follows:
```julia
# Install PyCall
import Pkg; Pkg.add("PyCall")

# Point environment to your Python 3.8 (or higher)
ENV["PYTHON"] = "path/to/your/python3"

# Rebuild PyCall
Pkg.build("PyCall")
```
Then close and reopen the Julia REPL, and run:
```julia
import PyCall
PyCall.pyversion
```
which should reveal your Python version:
```julia
v"3.8"
```

Since PyCall now relies on a custom install of Python3, make sure that:
* matplotlib, mpmath, and scipy are installed in that Python,
  ```bash
  pip3 install matplotlib mpmath scipy --user
  ```
* For optimal experience, verify that matplotlib uses the Qt5Agg backend. Useful instructions can be found [here](https://github.com/JuliaPy/PyPlot.jl#os-x) and [here](https://stackoverflow.com/questions/58627696/warning-pyplot-is-using-tkagg-backend-which-is-known-to-cause-crashes-on-macos).

If you run into errors with PyPlot while running FLOWUnsteady, they are likely related to one of those two items.

## FLOWVPM

FLOWVPM uses a
[fast multipole code](https://en.wikipedia.org/wiki/Fast_multipole_method)
called [ExaFMM](https://www.bu.edu/exafmm/)
that accelerates the computation of particle interactions.
ExaFMM is written in C++ and we have developed a Julia wrapper for it:
[FLOWExaFMM](https://github.com/byuflowlab/FLOWExaFMM.jl).

Before installing [FLOWVPM](https://github.com/byuflowlab/FLOWVPM.jl),
first you will have to install FLOWExaFMM and compile ExaFMM, as follows.

* Make sure you have CMake, GCC, and OpenMP. On Linux, type to following to install them
  ```
  sudo apt-get update
  sudo apt-get install cmake g++ mpich
  ```
* *[Julia REPL]* Install CxxWrap:
  ```julia
  import Pkg
  Pkg.add(name="CxxWrap", version="0.11.2")
  ```

* *[Terminal]* Clone FLOWExaFMM:
  ```bash
  git clone https://github.com/byuflowlab/FLOWExaFMM path/to/FLOWExaFMM
  ```
  (replace `path/to/FLOWExaFMM` with your preferred path in your local)



* Compile ExaFMM running the script [`build.sh`](https://github.com/byuflowlab/FLOWExaFMM.jl/blob/master/build.sh):
  ```bash
  cd path/to/FLOWExaFMM
  sh build.sh
  ```
  or in MacOS:
  ```bash
  cd path/to/FLOWExaFMM
  sh build_macos.sh
  ```
  This should have generated the file `fmm.so` (or `fmm.dylib` in MacOS) under `src/`, which is a binary
  library containing ExaFMM.

Now that ExaFMM is compiled, you can add FLOWExaFMM to your Julia environment as
a development package pointing directly to where you compiled the package and
add FLOWVPM:

* Add FLOWExaFMM:
  ```julia
  # In the Julia REPL
  ] develop path/to/FLOWExaFMM
  ```


* *[Optional]* Test FLOWExaFMM:
  ```julia
  ] test FLOWExaFMM
  ```
  This will return a heart-warming "Hello world!" if ExaFMM was correctly compiled.


* Add FLOWVPM:
  ```julia
  ] add https://github.com/byuflowlab/FLOWVPM.jl
  ```


* *[Optional]* Test FLOWVPM:
  ```julia
  ] test FLOWVPM
  ```


If you run into any issues, please try the following:
* Test that you can correctly compile C++ code wrapped for Julia following these instructions: [LINK](https://nbviewer.org/github/byuflowlab/FLOWVPM.jl/blob/master/docs/installation-linux.ipynb)
* Mac users, take a look at this thread: [LINK](https://github.com/byuflowlab/FLOWUnsteady/issues/26)
* Instructions for BYU Fulton supercomputer: [LINK](https://nbviewer.jupyter.org/url/edoalvar2.groups.et.byu.net/LabNotebook/202108/FLOWVPMSuperComputer.ipynb)

If issues persist, please check the resolved issues in [the FLOWExaFMM repo](https://github.com/byuflowlab/FLOWExaFMM.jl/issues?q=), the discussion forum in [the FLOWUnsteady repo](https://github.com/byuflowlab/FLOWUnsteady/discussions?discussions_q=),
and feel free to open a new issue or discussion for help.

## Other Packages
Run the following commands in the Julia REPL to add some dependencies that are not
in the official Julia registry:
```julia
import Pkg

url = "https://github.com/byuflowlab/"
<<<<<<< HEAD
packages = ("AirfoilPrep.jl", "FLOWVLM", "BPM.jl", "FLOWNoise", "VSPGeom.jl")
=======
>>>>>>> 0122c628

packages = (("AirfoilPrep.jl", "v2.1.2"), ("FLOWVLM", "v2.1.2"),
            ("BPM.jl", "v2.0.1"), ("FLOWNoise", "v2.3.1"))

Pkg.add([ Pkg.PackageSpec(; url=url*name, rev=v) for (name, v) in packages ])
```

!!! info "Troubleshooting"
    Some things you might need to look out for:
    * *(MacOS users)* Make sure your Homebrew (in Julia) is up to date. You may need to run the following in order to update your Homebrew: ```using Homebrew; Homebrew.brew(`update-reset`)```
    * Make sure that things are in place in your Julia settings. Having things like Conda, HDF5, etc. on your machine doesn't necessarily mean that the Julia implementation has them as well.


## Add FLOWUnsteady

You are now ready to install the FLOWUnsteady package. Type this in the Julia REPL:

```
] add https://github.com/byuflowlab/FLOWUnsteady
```

# Test FLOWUnsteady

In order to test that FLOWUnsteady and all dependencies were successfully installed, try running some of the examples under [`FLOWUnsteady/examples/`](https://github.com/byuflowlab/FLOWUnsteady/blob/master/examples/).

For instance, you can run the [Simple Wing](@ref simple_wing) example
as follows:

```julia
import FLOWUnsteady as uns

include(joinpath(uns.examples_path, "wing", "wing.jl"))
```

or you can run the [Tethered Wing](@ref) example:
```julia
import FLOWUnsteady as uns

include(joinpath(uns.examples_path, "tetheredwing.jl"))
```

This will pull up Paraview visualizing the simulation. Kick off your shoes, sit back, and
enjoy the simulation that you have just run.

```@raw html
<br><br>

<center>
  <img src="https://edoalvar2.groups.et.byu.net/public/FLOWUnsteady/tetheredwing-example-00small.gif" alt="Vid here" style="width: 80%;"/>
</center>

<br><br><br><br>
<br><br><br><br>
```


!!! info "2D View"
    When opening a simulation with a flat surface (like `wing.jl`), ParaView
    automatically activates its 2D view mode. Disable the 2D view by clicking
    these two buttons:
    ![pic](https://edoalvar2.groups.et.byu.net/public/FLOWUnsteady/paraview-2d00.png)

!!! info "CPU Parallelization"
    If any of the examples is taking longer than 10 to 20 minutes to run, it is
    possible that ExaFMM was compiled without OpenMP, thus running in only one
    core as opposed to parallelizing the computation across all your CPU cores.

    To confirm that ExaFMM is successfully parallelized, pull up whatever CPU
    monitor is available in your operative system and confirm that Julia is
    using all the cores as the simulation is running. For instance, the
    Resources tab of the Task Manager in Windows should look like this:
    ![pic](https://edoalvar2.groups.et.byu.net/public/FLOWUnsteady/cpus02.png)
    and `htop` in the terminal (Linux and MacOS) should look like this:
    ![pic](https://edoalvar2.groups.et.byu.net/public/FLOWUnsteady/cpus01-2.png)<|MERGE_RESOLUTION|>--- conflicted
+++ resolved
@@ -202,13 +202,9 @@
 import Pkg
 
 url = "https://github.com/byuflowlab/"
-<<<<<<< HEAD
-packages = ("AirfoilPrep.jl", "FLOWVLM", "BPM.jl", "FLOWNoise", "VSPGeom.jl")
-=======
->>>>>>> 0122c628
 
 packages = (("AirfoilPrep.jl", "v2.1.2"), ("FLOWVLM", "v2.1.2"),
-            ("BPM.jl", "v2.0.1"), ("FLOWNoise", "v2.3.1"))
+            ("BPM.jl", "v2.0.1"), ("FLOWNoise", "v2.3.1"), ("VSPGeom.jl", ""))
 
 Pkg.add([ Pkg.PackageSpec(; url=url*name, rev=v) for (name, v) in packages ])
 ```
